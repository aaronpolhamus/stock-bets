--- conflicted
+++ resolved
@@ -325,7 +325,7 @@
 # --------- #
 
 
-def get_user_information(user_id):
+def get_user_information(user_id: int):
     return query_to_dict("SELECT name, email, profile_pic, username, created_at FROM users WHERE id = %s", user_id)[0]
 
 
@@ -549,117 +549,6 @@
         return "It looks like the selenium web driver failed to instantiate properly"
 
 
-<<<<<<< HEAD
-=======
-def currency_string_to_float(money_string):
-    if type(money_string) == str:
-        return float(sub(r'[^\d.]', '', money_string))
-    return money_string
-
-
-def get_web_driver():
-    print("starting selenium web driver...")
-    options = webdriver.ChromeOptions()
-    options.add_argument('--headless')
-    options.add_argument('--no-sandbox')
-    options.add_argument('--disable-dev-shm-usage')
-    return webdriver.Chrome(options=options)
-
-
-def extract_row_data(row):
-    list_entry = dict()
-    split_entry = row.text.split(" ")
-    list_entry["symbol"] = split_entry[0]
-    list_entry["name"] = " ".join(split_entry[2:])
-    return list_entry
-
-
-def get_symbols_table(n_rows=None, timeout=20):
-    driver = get_web_driver()
-    driver.get(Config.SYMBOLS_TABLE_URL)
-    table = WebDriverWait(driver, timeout).until(EC.visibility_of_element_located((By.TAG_NAME, "table")))
-    rows = table.find_elements_by_tag_name("tr")
-    row_list = list()
-    n = len(rows)
-    print(f"extracting available {n} rows of symbols data...")
-    for i, row in enumerate(rows):
-        list_entry = extract_row_data(row)
-        if list_entry["symbol"] == "Symbol":
-            continue
-        row_list.append(list_entry)
-        sys.stdout.write(f"\r{i} / {n} rows")
-        sys.stdout.flush()
-        if n_rows and len(row_list) == n_rows:
-            # just here for low-cost testing
-            break
-
-    return pd.DataFrame(row_list)
-
-
-def get_index_value(symbol, timeout=120):
-    quote_url = f"{Config.YAHOO_FINANCE_URL}/quote/{symbol}"
-    driver = get_web_driver()
-    driver.get(quote_url)
-    header = WebDriverWait(driver, timeout).until(
-        EC.visibility_of_element_located((By.XPATH, '//*[@id="quote-header-info"]/div[3]/div/div/span[1]')))
-    return currency_string_to_float(header.text)
-
-
-def update_index_value(symbol):
-    value = get_index_value(symbol)
-    if during_trading_day():
-        add_row("indexes", symbol=symbol, value=value, timestamp=time.time())
-        return True
-
-    # a bit of logic to get the close of day price
-    with engine.connect() as conn:
-        max_time = conn.execute("SELECT MAX(timestamp) FROM indexes WHERE symbol = %s;", symbol).fetchone()[0]
-        if max_time is None:
-            max_time = 0
-
-    ref_day = time.time()
-    eod = get_end_of_last_trading_day(ref_day)
-    while eod > ref_day:
-        ref_day -= SECONDS_IN_A_DAY
-        eod = get_end_of_last_trading_day(ref_day)
-
-    if max_time < eod <= time.time():
-        add_row("indexes", symbol=symbol, value=value, timestamp=eod)
-        return True
-
-    return False
-
-
-def get_cache_price(symbol):
-    data = rds.get(symbol)
-    if data is None:
-        return None, None
-    return [float(x) for x in data.split("_")]
-
-
-def fetch_price_iex(symbol):
-    secret = Config.IEX_API_SECRET_SANDBOX if not Config.IEX_API_PRODUCTION else Config.IEX_API_SECRET_PROD
-    base_url = IEX_BASE_SANBOX_URL if not Config.IEX_API_PRODUCTION else IEX_BASE_PROD_URL
-    res = requests.get(f"{base_url}/stable/stock/{symbol}/quote?token={secret}")
-    if res.status_code == 200:
-        quote = res.json()
-        timestamp = quote["latestUpdate"] / 1000
-        if Config.IEX_API_PRODUCTION is False:
-            timestamp = time.time()
-        price = quote["latestPrice"]
-        return price, timestamp
-
-
-def fetch_price(symbol, provider="iex"):
-    if provider == "iex":
-        return fetch_price_iex(symbol)
-
-
-def set_cache_price(symbol, price, timestamp):
-    rds.set(symbol, f"{price}_{timestamp}")
-
-
->>>>>>> ab40ce31
 def get_all_active_symbols():
     with engine.connect() as conn:
         result = conn.execute("""
@@ -759,8 +648,4 @@
 
     # index data will always lag single-player game starts, esp off-hours. we'll add an initial row here to handle this
     trade_start = make_index_start_time(start_time)
-<<<<<<< HEAD
     return pd.concat([pd.DataFrame(dict(username=[symbol], timestamp=[trade_start], value=[DEFAULT_VIRTUAL_CASH])), df])
-=======
-    return pd.concat([pd.DataFrame(dict(username=[symbol], timestamp=[trade_start], value=[DEFAULT_VIRTUAL_CASH])), df])
->>>>>>> ab40ce31
