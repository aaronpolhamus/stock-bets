"""Base business logic that can be shared between multiple modules. This is mainly here to help us avoid circular
as we build out the logic library.
"""
import calendar
import sys
import time
from datetime import datetime as dt, timedelta
from re import sub
from typing import List, Union

import numpy as np
import pandas as pd
import pandas_market_calendars as mcal
import pytz
import requests
from backend.config import Config
<<<<<<< HEAD
from backend.database.helpers import (
    query_to_dict,
    add_row
)
from backend.tasks.redis import rds
=======
from backend.database.helpers import query_to_dict
from backend.tasks.redis import (
    rds,
    redis_cache
)
>>>>>>> 0fc70c92
from database.db import engine
from pandas.tseries.offsets import DateOffset
from selenium import webdriver
from selenium.webdriver.common.by import By
from selenium.webdriver.support import expected_conditions as EC
from selenium.webdriver.support.wait import WebDriverWait

# -------- #
# Defaults #
# -------- #

TRACKED_INDEXES = ["^IXIC", "^GSPC", "^DJI"]
DEFAULT_VIRTUAL_CASH = 1_000_000  # USD
IEX_BASE_SANBOX_URL = "https://sandbox.iexapis.com/"
IEX_BASE_PROD_URL = "https://cloud.iexapis.com/"

# -------------------------------- #
# Managing time and trad schedules #
# -------------------------------- #
TIMEZONE = 'America/New_York'
RESAMPLING_INTERVAL = 5  # resampling interval in minutes when building series of balances and prices
nyse = mcal.get_calendar('NYSE')
pd.options.mode.chained_assignment = None

# ----------------------------------------------------------------------------------------------------------------- $
# Time handlers. Pro tip: This is a _sensitive_ part of the code base in terms of testing. Times need to be mocked, #
# and those mocks need to be redirected if this code goes elsewhere, so move with care and test often               #
# ----------------------------------------------------------------------------------------------------------------- #


@redis_cache.cache(namespace="get_trading_calendar")
def get_trading_calendar(start_date: dt.date, end_date: dt.date) -> pd.DataFrame:
    """In order to speed up functions related to the trading calendar we'll wrap nyse in a redis-cached function.
    Important use note: to get the benefit of caching, don't passed in time/tz information -- convert datetime-like
    arguments with datetime.date()
    """
    return nyse.schedule(start_date, end_date)


def datetime_to_posix(localized_date: dt) -> float:
    return calendar.timegm(localized_date.utctimetuple())


def get_schedule_start_and_end(schedule) -> List[float]:
    return [datetime_to_posix(x) for x in schedule.iloc[0][["market_open", "market_close"]]]


def posix_to_datetime(ts: float, divide_by: int = 1, timezone=TIMEZONE) -> dt:
    utc_dt = dt.utcfromtimestamp(ts / divide_by).replace(tzinfo=pytz.utc)
    tz = pytz.timezone(timezone)
    return utc_dt.astimezone(tz)


def get_end_of_last_trading_day() -> float:
    """Note, if we're in the middle of a trading day, this will return the end of the current day
    """
    ref_day = posix_to_datetime(time.time()).date()
    schedule = get_trading_calendar(ref_day, ref_day)
    while schedule.empty:
        ref_day -= timedelta(days=1)
        schedule = get_trading_calendar(ref_day, ref_day)
    _, end_day = get_schedule_start_and_end(schedule)
    return end_day


def during_trading_day() -> bool:
    posix_time = time.time()
    ref_time = posix_to_datetime(posix_time).date()
    schedule = get_trading_calendar(ref_time, ref_time)
    if schedule.empty:
        return False
    start_day, end_day = get_schedule_start_and_end(schedule)
    return start_day <= posix_time < end_day


def get_next_trading_day_schedule(reference_day: dt):
    """For day orders we need to know when the next trading day happens if the order is placed after hours. Note that
    if we are inside of trading hours this will return the schedule for the current day
    """
    reference_day = reference_day.date()
    schedule = get_trading_calendar(reference_day, reference_day)
    while schedule.empty:
        reference_day += timedelta(days=1)
        schedule = get_trading_calendar(reference_day, reference_day)
    return schedule


def make_date_offset(side_bets_period):
    """date offset calculator for when working with sidebets
    """
    assert side_bets_period in ["weekly", "monthly"]
    offset = DateOffset(days=7)
    if side_bets_period == "monthly":
        offset = DateOffset(months=1)
    return offset


def n_sidebets_in_game(game_start: float, game_end: float, offset: DateOffset) -> int:
    game_start = posix_to_datetime(game_start)
    game_end = posix_to_datetime(game_end)
    count = 0
    t = game_start + offset
    while t <= game_end:
        count += 1
        t += offset
    return count


# ------------ #
# Game-related #
# ------------ #


def get_current_game_status(game_id: int):
    with engine.connect() as conn:
        status = conn.execute("""
            SELECT gs.status
            FROM game_status gs
            INNER JOIN
            (SELECT game_id, max(id) as max_id
              FROM game_status
              GROUP BY game_id) grouped_gs
            ON
              gs.id = grouped_gs.max_id
            WHERE gs.game_id = %s;
        """, game_id).fetchone()[0]
    return status


def get_game_start_time(game_id: int):
    with engine.connect() as conn:
        start = conn.execute("""
            SELECT timestamp FROM game_status
            WHERE game_id = %s AND status = 'active'
        """, game_id).fetchone()
    if start:
        return start[0]
    return None


def get_game_info(game_id: int):
    sql_query = "SELECT * FROM games WHERE id = %s;"
    info = query_to_dict(sql_query, game_id)
    info["creator_username"] = get_usernames([info["creator_id"]])
    info["mode"] = info["mode"].upper().replace("_", " ")
    info["benchmark_formatted"] = info["benchmark"].upper().replace("_", " ")
    info["game_status"] = get_current_game_status(game_id)
    start_time = get_game_start_time(game_id)
    info["start_time"] = start_time
    info["end_time"] = None
    if start_time:
        info["end_time"] = start_time + info["duration"] * 60 * 60 * 24
    return info


def get_all_game_users_ids(game_id):
    with engine.connect() as conn:
        result = conn.execute(
            """
            SELECT DISTINCT user_id 
            FROM game_invites WHERE 
                game_id = %s AND
                status = 'joined';""", game_id)
    return [x[0] for x in result]


def get_current_game_cash_balance(user_id, game_id):
    """Get the user's current virtual cash balance for a given game. Expects a valid database connection for query
    execution to be passed in from the outside
    """

    sql_query = """
        SELECT balance
        FROM game_balances gb
        INNER JOIN
        (SELECT user_id, game_id, balance_type, max(id) as max_id
          FROM game_balances
          WHERE
            user_id = %s AND
            game_id = %s AND
            balance_type = 'virtual_cash'
          GROUP BY game_id, balance_type, user_id) grouped_gb
        ON
          gb.id = grouped_gb.max_id;    
    """
    with engine.connect() as conn:
        result = conn.execute(sql_query, (user_id, game_id)).fetchone()[0]
    return result


def pivot_order_details(order_details: pd.DataFrame) -> pd.DataFrame:
    """The vast majority of orders in the order details table are redundant. The timestamp and clear price are not.
    We'll pivot this table to consolidate most of the information in a single row, while adding columns for timestamp,
    status, and clear_price.
    """
    pivot_df = order_details.set_index(
        ["order_id", "symbol", "buy_or_sell", "quantity", "order_type", "time_in_force", "price"])
    pivot_df = pivot_df.pivot(columns="status").reset_index()
    pivot_df.columns = ['_'.join(col).strip("_") for col in pivot_df.columns.values]
    if "clear_price_pending" in pivot_df.columns:
        del pivot_df["clear_price_pending"]
    expanded_columns = ["timestamp_pending", "timestamp_fulfilled", "clear_price_fulfilled"]
    for column in expanded_columns:
        if column not in pivot_df.columns:
            pivot_df[column] = np.nan  # it's OK for there to be no data for these columns, but we do need them present
    return pivot_df


def get_order_details(game_id: int, user_id: int):
    """Retrieves order and fulfillment information for all orders for a game/user that have not been either cancelled
    or expired
    """
    query = """
        SELECT
            o.id as order_id, 
            relevant_orders.status,
            symbol, 
            relevant_orders.timestamp, 
            buy_or_sell, 
            quantity, 
            order_type,
            time_in_force,
            price,
            relevant_orders.clear_price 
        FROM orders o
        INNER JOIN (
          SELECT os_full.timestamp, os_full.order_id, os_full.clear_price, os_full.status
          FROM order_status os_full
          INNER JOIN (
            SELECT os.order_id
            FROM order_status os
              INNER JOIN
                 (SELECT order_id, max(id) as max_id
                  FROM order_status
                  GROUP BY order_id) grouped_os
                 ON
                   os.id = grouped_os.max_id
            WHERE os.status NOT IN ('cancelled', 'expired')
          ) os_relevant
          ON os_relevant.order_id = os_full.order_id
        ) relevant_orders
        ON relevant_orders.order_id = o.id
        WHERE game_id = %s and user_id = %s;
    """
    with engine.connect() as conn:
        df = pd.read_sql(query, conn, params=[game_id, user_id])
    df = pivot_order_details(df)
    df["status"] = "fulfilled"
    df.loc[df["timestamp_fulfilled"].isna(), "status"] = "pending"
    return df


def get_pending_buy_order_value(user_id, game_id):
    open_value = 0
    df = get_order_details(game_id, user_id)
    df = df[(df["status"] == "pending") & (df["buy_or_sell"] == "buy")]
    tab = df[(df["order_type"].isin(["limit", "stop"]))]
    if not tab.empty:
        tab["value"] = tab["price"] * tab["quantity"]
        open_value += tab["value"].sum()

    tab = df[(df["order_type"] == "market")]
    if not tab.empty:
        for _, row in tab.iterrows():
            price, _ = fetch_price(row["symbol"])
            open_value += price * row["quantity"]

    return open_value


def get_game_start_and_end(game_id: int):
    with engine.connect() as conn:
        start_time, duration = conn.execute("""
            SELECT timestamp as start_time, duration
            FROM games g
            INNER JOIN (
              SELECT game_id, timestamp
              FROM game_status
              WHERE status = 'active'
            ) gs
            ON gs.game_id = g.id
            WHERE gs.game_id = %s;
        """, game_id).fetchone()
    return start_time, start_time + duration * 24 * 60 * 60


def get_all_game_usernames(game_id: int):
    user_ids = get_all_game_users_ids(game_id)
    return get_usernames(user_ids)


# --------- #
# User info #
# --------- #


def get_user_information(user_id):
    return query_to_dict("SELECT * FROM users WHERE id = %s", user_id)


def get_user_id(username: str):
    with engine.connect() as conn:
        user_id = conn.execute("""
        SELECT id FROM users WHERE username = %s
        """, username).fetchone()[0]
    return user_id


def get_usernames(user_ids: List[int]) -> Union[str, List[str]]:
    """If a single user_id is passed the function will return a single username. If an array is passed, it will
    return an array of names
    """
    with engine.connect() as conn:
        usernames = conn.execute(f"""
        SELECT username FROM users WHERE id IN ({', '.join(['%s'] * len(user_ids))})
        """, user_ids).fetchall()

    if len(usernames) == 1:
        return usernames[0]
    return [x[0] for x in usernames]


# --------------- #
# Data processing #
# --------------- #


def get_price_histories(symbols: List[str], min_time: float, max_time: float):
    sql = f"""
        SELECT timestamp, price, symbol FROM prices
        WHERE 
          symbol IN ({','.join(['%s'] * len(symbols))}) AND 
          timestamp >= %s AND timestamp <= %s;
    """
    params_list = list(symbols) + [min_time, max_time]
    with engine.connect() as conn:
        df = pd.read_sql(sql, conn, params=params_list)
    return df.sort_values("timestamp")


def resample_balances(symbol_subset):
    # first, take the last balance entry from each timestamp
    df = symbol_subset.groupby(["timestamp"]).aggregate({"balance": "last"})
    df.index = [posix_to_datetime(x) for x in df.index]
    return df.resample(f"{RESAMPLING_INTERVAL}T").last().ffill()


def append_price_data_to_balance_histories(balances_df: pd.DataFrame) -> pd.DataFrame:
    # Resample balances over the desired time interval within each symbol
    resampled_balances = balances_df.groupby("symbol").apply(resample_balances)
    resampled_balances = resampled_balances.reset_index().rename(columns={"level_1": "timestamp"})
    min_time = datetime_to_posix(resampled_balances["timestamp"].min())
    max_time = datetime_to_posix(resampled_balances["timestamp"].max())
    # Now add price data
    symbols = balances_df["symbol"].unique()
    price_df = get_price_histories(symbols, min_time, max_time)
    price_df["timestamp"] = price_df["timestamp"].apply(lambda x: posix_to_datetime(x))
    price_subsets = []
    for symbol in symbols:
        balance_subset = resampled_balances[resampled_balances["symbol"] == symbol]
        prices_subset = price_df[price_df["symbol"] == symbol]
        if prices_subset.empty and symbol == "Cash":
            # Special handling for cash
            balance_subset.loc[:, "price"] = 1
            price_subsets.append(balance_subset)
            continue
        del prices_subset["symbol"]
        price_subsets.append(pd.merge_asof(balance_subset, prices_subset, on="timestamp", direction="nearest"))
    df = pd.concat(price_subsets, axis=0)
    df["value"] = df["balance"] * df["price"]
    return df


def mask_time_creator(df: pd.DataFrame, start: int, end: int) -> pd.Series:
    mask_up = df['timestamp_epoch'] >= start
    mask_down = df['timestamp_epoch'] <= end
    return mask_up & mask_down


def filter_for_trade_time(df: pd.DataFrame) -> pd.DataFrame:
    """Because we just resampled at a fine-grained interval in append_price_data_to_balance_histories we've introduced a
    lot of non-trading time to the series. We'll clean that out here.
    """
    days = df["timestamp"].dt.normalize().unique()
    schedule_df = get_trading_calendar(min(days).date(), max(days).date())
    schedule_df['start'] = schedule_df['market_open'].apply(datetime_to_posix)
    schedule_df['end'] = schedule_df['market_close'].apply(datetime_to_posix)
    df['timestamp_utc'] = df['timestamp'].dt.tz_convert("UTC")
    df['timestamp_epoch'] = df['timestamp_utc'].astype('int64') // 1e9
    df["mask"] = False
    for start, end in zip(schedule_df['start'], schedule_df['end']):
        df["mask"] = df["mask"] | mask_time_creator(df, start, end)
    return df[df["mask"]]


def make_bookend_time():
    close_of_last_trade_day = get_end_of_last_trading_day()
    max_time_val = time.time()
    if max_time_val > close_of_last_trade_day:
        max_time_val = close_of_last_trade_day
    return max_time_val


def add_bookends(balances: pd.DataFrame, group_var: str = "symbol", condition_var: str = "balance",
                 time_var: str = "timestamp") -> pd.DataFrame:
    """If the final balance entry that we have for a position is not 0, then we'll extend that position out
    until the current date.

    :param balances: a pandas dataframe with a valid group_var, condition_var, and time_var
    :param group_var: what is the grouping unit that the bookend time is being added to?
    :param condition_var: We only add bookends when there is still a non-zero quantity for the final observation. Which
      column defines that rule?
    :param time_var: the posix time column that contains time information
    """
    bookend_time = make_bookend_time()
    last_entry_df = balances.groupby("symbol", as_index=False).last()
    to_append = last_entry_df[(last_entry_df[condition_var] > 0) & (last_entry_df[time_var] < bookend_time)]
    to_append[time_var] = bookend_time
    return pd.concat([balances, to_append]).reset_index(drop=True)


def get_user_balance_history(game_id: int, user_id: int) -> pd.DataFrame:
    """Extracts a running record of a user's balances through time.
    """
    sql = """
            SELECT timestamp, balance_type, symbol, balance FROM game_balances
            WHERE
              game_id = %s AND
              user_id = %s
            ORDER BY id;            
        """
    with engine.connect() as conn:
        balances = pd.read_sql(sql, conn, params=[game_id, user_id])
    balances.loc[balances["balance_type"] == "virtual_cash", "symbol"] = "Cash"
    return add_bookends(balances)


def make_historical_balances_and_prices_table(game_id: int, user_id: int) -> pd.DataFrame:
    """This is a very important function that aggregates user balance and price information and is used both for
    plotting and calculating winners. It's the reason the 7 functions above exist
    """
    balance_history = get_user_balance_history(game_id, user_id)
    # if the user has never bought anything then her cash balance has never changed, simplifying the problem a bit...
    if set(balance_history["symbol"].unique()) == {'Cash'}:
        row = balance_history.iloc[0]
        row["timestamp"] = time.time()
        balance_history = balance_history.append([row], ignore_index=True)
        df = resample_balances(balance_history)
        df = df.reset_index().rename(columns={"index": "timestamp"})
        df["price"] = 1
        df["value"] = df["balance"] * df["price"]
        df = filter_for_trade_time(df)
        df["symbol"] = "Cash"
        return df
    # ...otherwise we'll append price data for the more detailed breakout
    df = append_price_data_to_balance_histories(balance_history)
    return filter_for_trade_time(df)


# Price and stock data harvesting tools
# -------------------------------------

class SeleniumDriverError(Exception):

    def __str__(self):
        return "It looks like the selenium web driver failed to instantiate properly"


def currency_string_to_float(money_string):
    if type(money_string) == str:
        return float(sub(r'[^\d.]', '', money_string))
    return money_string


def get_web_table_object():
    print("starting selenium web driver...")
    options = webdriver.ChromeOptions()
    options.add_argument('--headless')
    options.add_argument('--no-sandbox')
    options.add_argument('--disable-dev-shm-usage')
    return webdriver.Chrome(chrome_options=options)


def extract_row_data(row):
    list_entry = dict()
    split_entry = row.text.split(" ")
    list_entry["symbol"] = split_entry[0]
    list_entry["name"] = " ".join(split_entry[2:])
    return list_entry


def get_symbols_table(n_rows=None, timeout=20):
    driver = get_web_table_object()
    driver.get(Config.SYMBOLS_TABLE_URL)
    table = WebDriverWait(driver, timeout).until(EC.visibility_of_element_located((By.TAG_NAME, "table")))
    rows = table.find_elements_by_tag_name("tr")
    row_list = list()
    n = len(rows)
    print(f"extracting available {n} rows of symbols data...")
    for i, row in enumerate(rows):
        list_entry = extract_row_data(row)
        if list_entry["symbol"] == "Symbol":
            continue
        row_list.append(list_entry)
        sys.stdout.write(f"\r{i} / {n} rows")
        sys.stdout.flush()
        if n_rows and len(row_list) == n_rows:
            # just here for low-cost testing
            break

    return pd.DataFrame(row_list)


def get_index_value(symbol, timeout=20):
    quote_url = f"{Config.YAHOO_FINANCE_URL}/quote/{symbol}"
    driver = get_web_table_object()
    driver.get(quote_url)
    header = WebDriverWait(driver, timeout).until(
        EC.visibility_of_element_located((By.XPATH, '//*[@id="quote-header-info"]/div[3]/div/div/span[1]')))
    return currency_string_to_float(header.text)


def update_index_value(symbol):
    value = get_index_value(symbol)
    if during_trading_day():
        add_row("indexes", symbol=symbol, value=value, timestamp=time.time())
        return True

    # a bit of logic to get the close of day price
    with engine.connect() as conn:
        max_time = conn.execute("SELECT MAX(timestamp) FROM indexes WHERE symbol = %s;", "^IXIC").fetchone()[0]
        if max_time is None:
            max_time = 0

    eod = get_end_of_last_trading_day()
    if max_time < eod:
        add_row("indexes", symbol=symbol, value=value, timestamp=eod)
        return True

    return False


def get_cache_price(symbol):
    data = rds.get(symbol)
    if data is None:
        return None, None
    return [float(x) for x in data.split("_")]


def fetch_price_iex(symbol):
    secret = Config.IEX_API_SECRET_SANDBOX if not Config.IEX_API_PRODUCTION else Config.IEX_API_SECRET_PROD
    base_url = IEX_BASE_SANBOX_URL if not Config.IEX_API_PRODUCTION else IEX_BASE_PROD_URL
    res = requests.get(f"{base_url}/stable/stock/{symbol}/quote?token={secret}")
    if res.status_code == 200:
        quote = res.json()
        timestamp = quote["latestUpdate"] / 1000
        if Config.IEX_API_PRODUCTION is False:
            timestamp = time.time()
        price = quote["latestPrice"]
        return price, timestamp


def fetch_price(symbol, provider="iex"):
    if provider == "iex":
        return fetch_price_iex(symbol)


def set_cache_price(symbol, price, timestamp):
    rds.set(symbol, f"{price}_{timestamp}")


def get_all_active_symbols():
    with engine.connect() as conn:
        result = conn.execute("""
        SELECT DISTINCT gb.symbol FROM
        game_balances gb
        INNER JOIN
          (SELECT DISTINCT game_id
          FROM game_status
          WHERE status = 'active') active_ids
        ON gb.game_id = active_ids.game_id
        WHERE gb.balance_type = 'virtual_stock';
        """)

    return [x[0] for x in result]


def get_active_balances(game_id: int, user_id: int):
    """It gets a bit messy, but this query also tacks on the price that the last order for a stock cleared at.
    """
    sql = """
        SELECT symbol, balance, os.timestamp, clear_price
        FROM order_status os
        INNER JOIN
        (
          SELECT gb.symbol, gb.balance, gb.balance_type, gb.timestamp, gb.order_status_id
          FROM game_balances gb
          INNER JOIN
          (SELECT symbol, user_id, game_id, balance_type, max(id) as max_id
            FROM game_balances
            WHERE
              game_id = %s AND
              user_id = %s AND
              balance_type = 'virtual_stock'
            GROUP BY symbol, game_id, balance_type, user_id) grouped_gb
          ON
            gb.id = grouped_gb.max_id
          WHERE balance > 0
        ) balances
        WHERE balances.order_status_id = os.id;
    """
    with engine.connect() as conn:
        return pd.read_sql(sql, conn, params=[game_id, user_id])


def get_payouts_meta_data(game_id: int):
    game_info = get_game_info(game_id)
    player_ids = get_all_game_users_ids(game_id)
    n_players = len(player_ids)
    pot_size = n_players * game_info["buy_in"]
    side_bets_perc = game_info.get("side_bets_perc")
    start_time = posix_to_datetime(game_info["start_time"])
    end_time = posix_to_datetime(game_info["end_time"])
    side_bets_period = game_info.get("side_bets_period")
    if side_bets_perc is None:
        side_bets_perc = 0
    offset = make_date_offset(side_bets_period)
    return pot_size, start_time, end_time, offset, side_bets_perc, game_info["benchmark"]


def check_game_mode(game_id: int):
    with engine.connect() as conn:
        return conn.execute("SELECT game_mode FROM games WHERE id = %s", game_id)[0]


# -------------------------------------------------- #
# Methods for handling indexes in single-player mode #
# -------------------------------------------------- #


def get_index_reference(symbol: str, ref_time: float) -> float:
    with engine.connect() as conn:
        ref_val = conn.execute("""
            SELECT value FROM indexes 
            WHERE symbol = %s AND timestamp <= %s
            ORDER BY id DESC LIMIT 0, 1;""", symbol, ref_time).fetchone()[0]
    return ref_val


def index_portfolio_value_by_day(game_id: int, symbol: str, start: float = None, end: float = None) -> pd.DataFrame:
    """In single-player mode a player competes against the indexes. This function just normalizes a dataframe of index
    values by the starting value for when the game began
    """
    game_start, _ = get_game_start_and_end(game_id)
    base_value = get_index_reference(symbol, game_start)
    if start is None:
        start = game_start

    if end is None:
        end = time.time()

    with engine.connect() as conn:
        df = pd.read_sql("""
            SELECT * FROM indexes 
            WHERE symbol = %s AND timestamp >= %s AND timestamp <= %s;""", conn, params=[symbol, start, end])

    # normalizes index to the same starting scale as the user
    df["value"] = DEFAULT_VIRTUAL_CASH * df["value"] / base_value
    return df<|MERGE_RESOLUTION|>--- conflicted
+++ resolved
@@ -14,19 +14,14 @@
 import pytz
 import requests
 from backend.config import Config
-<<<<<<< HEAD
 from backend.database.helpers import (
     query_to_dict,
     add_row
 )
-from backend.tasks.redis import rds
-=======
-from backend.database.helpers import query_to_dict
 from backend.tasks.redis import (
     rds,
     redis_cache
 )
->>>>>>> 0fc70c92
 from database.db import engine
 from pandas.tseries.offsets import DateOffset
 from selenium import webdriver
