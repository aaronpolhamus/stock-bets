"""Base business logic that can be shared between multiple modules. This is mainly here to help us avoid circular
as we build out the logic library.
"""
import calendar
import json
import sys
import time
from datetime import datetime as dt, timedelta
from re import sub
from typing import List, Union

import numpy as np
import pandas as pd
import pandas_market_calendars as mcal
import pytz
import requests
from backend.config import Config
from backend.database.helpers import (
    query_to_dict,
    add_row,
    read_table_cache,
    write_table_cache
)
from backend.logic.schemas import (
    apply_validation,
    balances_and_prices_table_schema
)
from backend.tasks.redis import (
    rds,
    redis_cache,
    DEFAULT_CACHE_EXPIRATION
)
from database.db import engine
from pandas.tseries.offsets import DateOffset
from selenium import webdriver
from selenium.webdriver.common.by import By
from selenium.webdriver.support import expected_conditions as EC
from selenium.webdriver.support.wait import WebDriverWait

USD_FORMAT = "${:,.2f}"

# -------- #
# Defaults #
# -------- #

TRACKED_INDEXES = ["^IXIC", "^GSPC", "^DJI"]
DEFAULT_VIRTUAL_CASH = 1_000_000  # USD
IEX_BASE_SANBOX_URL = "https://sandbox.iexapis.com/"
IEX_BASE_PROD_URL = "https://cloud.iexapis.com/"

# --------------------------------- #
# Managing time and trade schedules #
# --------------------------------- #
SECONDS_IN_A_DAY = 60 * 60 * 24
TIMEZONE = 'America/New_York'
RESAMPLING_INTERVAL = 5  # resampling interval in minutes when building series of balances and prices
nyse = mcal.get_calendar('NYSE')
pd.options.mode.chained_assignment = None


def standardize_email(email: str):
    return email.lower().replace(".", "")


def get_user_ids_from_passed_emails(invited_user_emails: List[str]) -> List[int]:
    standardized_emails = [standardize_email(x) for x in invited_user_emails]
    with engine.connect() as conn:
        res = conn.execute(f"""
            SELECT id FROM users WHERE LOWER(REPLACE(email, '.', '')) 
            IN ({','.join(['%s'] * len(standardized_emails))})""", standardized_emails).fetchall()
    if res:
        return [x[0] for x in res]
    return []

# ----------------------------------------------------------------------------------------------------------------- $
# Time handlers. Pro tip: This is a _sensitive_ part of the code base in terms of testing. Times need to be mocked, #
# and those mocks need to be redirected if this code goes elsewhere, so move with care and test often               #
# ----------------------------------------------------------------------------------------------------------------- #


@redis_cache.cache(namespace="get_trading_calendar", ttl=DEFAULT_CACHE_EXPIRATION)
def get_trading_calendar(start_date: dt.date, end_date: dt.date) -> pd.DataFrame:
    """In order to speed up functions related to the trading calendar we'll wrap nyse in a redis-cached function.
    Important use note: to get the benefit of caching, don't passed in time/tz information -- convert datetime-like
    arguments with datetime.date()
    """
    return nyse.schedule(start_date, end_date)


def datetime_to_posix(localized_date: dt) -> float:
    return calendar.timegm(localized_date.utctimetuple())


def get_schedule_start_and_end(schedule) -> List[float]:
    return [datetime_to_posix(x) for x in schedule.iloc[0][["market_open", "market_close"]]]


def posix_to_datetime(ts: float, divide_by: int = 1, timezone=TIMEZONE) -> dt:
    utc_dt = dt.utcfromtimestamp(ts / divide_by).replace(tzinfo=pytz.utc)
    tz = pytz.timezone(timezone)
    return utc_dt.astimezone(tz)


def get_end_of_last_trading_day(ref_time: float = None) -> float:
    """Note, if any trading happens during this day this will return the end of the current day
    """
    if ref_time is None:
        ref_time = time.time()
    ref_date = posix_to_datetime(ref_time).date()
    schedule = get_trading_calendar(ref_date, ref_date)
    while schedule.empty:
        ref_date -= timedelta(days=1)
        schedule = get_trading_calendar(ref_date, ref_date)
    _, end_day = get_schedule_start_and_end(schedule)
    return end_day


def during_trading_day(posix_time: float = None) -> bool:
    if posix_time is None:
        posix_time = time.time()
    ref_date = posix_to_datetime(posix_time).date()
    schedule = get_trading_calendar(ref_date, ref_date)
    if schedule.empty:
        return False
    start_day, end_day = get_schedule_start_and_end(schedule)
    return start_day <= posix_time < end_day


def get_next_trading_day_schedule(reference_day: dt):
    """For day orders we need to know when the next trading day happens if the order is placed after hours. Note that
    if we are inside of trading hours this will return the schedule for the current day
    """
    reference_day = reference_day.date()
    schedule = get_trading_calendar(reference_day, reference_day)
    while schedule.empty:
        reference_day += timedelta(days=1)
        schedule = get_trading_calendar(reference_day, reference_day)
    return schedule


def make_date_offset(side_bets_period):
    """date offset calculator for when working with sidebets
    """
    assert side_bets_period in ["weekly", "monthly"]
    offset = DateOffset(days=7)
    if side_bets_period == "monthly":
        offset = DateOffset(months=1)
    return offset


def get_time_defaults(game_id: int, start_time: float = None, end_time: float = None):
    """There are several places in the code that deal with time where we optionally set a time window as [game_start,
    present_time], depending on whether the user has passed those values in manually. This code wraps that operation.
    """
    if start_time is None:
        start_time, _ = get_game_start_and_end(game_id)

    if end_time is None:
        end_time = time.time()

    return start_time, end_time


# ------------ #
# Game-related #
# ------------ #


def get_current_game_status(game_id: int):
    with engine.connect() as conn:
        status = conn.execute("""
            SELECT gs.status
            FROM game_status gs
            INNER JOIN
            (SELECT game_id, max(id) as max_id
              FROM game_status
              GROUP BY game_id) grouped_gs
            ON
              gs.id = grouped_gs.max_id
            WHERE gs.game_id = %s;
        """, game_id).fetchone()[0]
    return status


def get_game_info(game_id: int):
    info = query_to_dict("SELECT * FROM games WHERE id = %s;", game_id)[0]
    creator_id = info["creator_id"]
    info["creator_username"] = get_usernames([creator_id])[0]
    info["creator_profile_pic"] = query_to_dict("SELECT * FROM users WHERE id = %s", creator_id)[0]["profile_pic"]
    info["benchmark_formatted"] = info["benchmark"].upper().replace("_", " ")
    info["stakes_formatted"] = USD_FORMAT.format(info["buy_in"]) if info["stakes"] == 'real' else "Just for fun"
    info["game_status"] = get_current_game_status(game_id)
    info["start_time"] = info["end_time"] = None
    if info["game_status"] in ["active", "finished"]:
        info["start_time"], info["end_time"] = get_game_start_and_end(game_id)
    return info


def get_active_game_user_ids(game_id):
    with engine.connect() as conn:
        result = conn.execute("""
            SELECT users FROM game_status 
            WHERE game_id = %s AND status = 'active'
            ORDER BY id DESC LIMIT 0, 1;""", game_id).fetchone()[0]
    return json.loads(result)


def get_current_game_cash_balance(user_id, game_id):
    """Get the user's current virtual cash balance for a given game. Expects a valid database connection for query
    execution to be passed in from the outside
    """
    sql_query = """
        SELECT balance
        FROM game_balances gb
        INNER JOIN
        (SELECT user_id, game_id, balance_type, max(id) as max_id
          FROM game_balances
          WHERE
            user_id = %s AND
            game_id = %s AND
            balance_type = 'virtual_cash'
          GROUP BY game_id, balance_type, user_id) grouped_gb
        ON
          gb.id = grouped_gb.max_id;    
    """
    with engine.connect() as conn:
        result = conn.execute(sql_query, (user_id, game_id)).fetchone()[0]
    return result


def pivot_order_details(order_details: pd.DataFrame) -> pd.DataFrame:
    """The vast majority of orders in the order details table are redundant. The timestamp and clear price are not.
    We'll pivot this table to consolidate most of the information in a single row, while adding columns for timestamp,
    status, and clear_price.
    """
    pivot_df = order_details.set_index(
        ["order_id", "symbol", "buy_or_sell", "quantity", "order_type", "time_in_force", "price"])
    pivot_df = pivot_df.pivot(columns="status").reset_index()
    pivot_df.columns = ['_'.join(col).strip("_") for col in pivot_df.columns.values]
    if "clear_price_pending" in pivot_df.columns:
        del pivot_df["clear_price_pending"]
    expanded_columns = ["timestamp_pending", "timestamp_fulfilled", "clear_price_fulfilled"]
    for column in expanded_columns:
        if column not in pivot_df.columns:
            # it's OK for there to be no data for these columns when there is no fulfilled order data, but we do need
            # them present
            pivot_df[column] = np.nan
    return pivot_df


def get_order_details(game_id: int, user_id: int, start_time: float = None, end_time: float = None):
    """Retrieves order and fulfillment information for all orders for a game/user that have not been either cancelled
    or expired
    """
    start_time, end_time = get_time_defaults(game_id, start_time, end_time)
    query = """
        SELECT
            o.id as order_id, 
            relevant_orders.status,
            symbol, 
            relevant_orders.timestamp, 
            buy_or_sell, 
            quantity, 
            order_type,
            time_in_force,
            price,
            relevant_orders.clear_price 
        FROM orders o
        INNER JOIN (
          SELECT os_full.timestamp, os_full.order_id, os_full.clear_price, os_full.status
          FROM order_status os_full
          INNER JOIN (
            SELECT os.order_id
            FROM order_status os
              INNER JOIN
                 (SELECT order_id, max(id) as max_id
                  FROM order_status
                  GROUP BY order_id) grouped_os
                 ON
                   os.id = grouped_os.max_id
            WHERE os.status NOT IN ('cancelled', 'expired')
          ) os_relevant
          ON os_relevant.order_id = os_full.order_id
        ) relevant_orders
        ON relevant_orders.order_id = o.id
        WHERE game_id = %s AND user_id = %s AND relevant_orders.timestamp >= %s AND relevant_orders.timestamp <= %s;
    """
    with engine.connect() as conn:
        df = pd.read_sql(query, conn, params=[game_id, user_id, start_time, end_time])
    df = pivot_order_details(df)
    df["status"] = "fulfilled"
    df.loc[df["timestamp_fulfilled"].isna(), "status"] = "pending"
    return df


def get_pending_buy_order_value(user_id, game_id):
    open_value = 0
    df = get_order_details(game_id, user_id)
    df = df[(df["status"] == "pending") & (df["buy_or_sell"] == "buy")]
    tab = df[(df["order_type"].isin(["limit", "stop"]))]
    if not tab.empty:
        tab["value"] = tab["price"] * tab["quantity"]
        open_value += tab["value"].sum()

    # pending market orders are implicitly after-hours transactions
    tab = df[(df["order_type"] == "market")]
    if not tab.empty:
        tab["value"] = tab["price"] * df["quantity"]
        open_value += tab["value"].sum()

    return open_value


def get_game_start_and_end(game_id: int):
    with engine.connect() as conn:
        start_time, duration = conn.execute("""
            SELECT timestamp as start_time, duration
            FROM games g
            INNER JOIN (
              SELECT game_id, timestamp
              FROM game_status
              WHERE status = 'active'
            ) gs
            ON gs.game_id = g.id
            WHERE gs.game_id = %s;
        """, game_id).fetchone()
    return start_time, start_time + duration * 24 * 60 * 60


def get_all_game_usernames(game_id: int):
    user_ids = get_active_game_user_ids(game_id)
    return get_usernames(user_ids)


# --------- #
# User info #
# --------- #


def get_user_information(user_id):
    return query_to_dict("SELECT * FROM users WHERE id = %s", user_id)[0]


def get_user_ids(usernames: List[str]) -> List[int]:
    with engine.connect() as conn:
        res = conn.execute(f"""
            SELECT id FROM users WHERE username in ({",".join(['%s'] * len(usernames))});
        """, usernames).fetchall()
    return [x[0] for x in res]


def get_usernames(user_ids: List[int]) -> Union[str, List[str]]:
    """If a single user_id is passed the function will return a single username. If an array is passed, it will
    return an array of names
    """
    with engine.connect() as conn:
        usernames = conn.execute(f"""
        SELECT username FROM users WHERE id IN ({', '.join(['%s'] * len(user_ids))})
        """, user_ids).fetchall()
    return [x[0] for x in usernames]


# --------------- #
# Data processing #
# --------------- #


def get_price_histories(symbols: List, min_time: float, max_time: float):
    sql = f"""
        SELECT timestamp, price, symbol FROM prices
        WHERE 
          symbol IN ({','.join(['%s'] * len(symbols))}) AND 
          timestamp >= %s AND timestamp <= %s;
    """
    params_list = list(symbols) + [min_time, max_time]
    with engine.connect() as conn:
        df = pd.read_sql(sql, conn, params=params_list)
    return df.sort_values("timestamp")


def resample_values(symbol_subset, value_col="balance"):
    # first, take the last balance entry from each timestamp
    df = symbol_subset.groupby(["timestamp"]).aggregate({value_col: "last"})
    df.index = [posix_to_datetime(x) for x in df.index]
    return df.resample(f"{RESAMPLING_INTERVAL}T").last().ffill()


def append_price_data_to_balance_histories(balances_df: pd.DataFrame) -> pd.DataFrame:
    # Resample balances over the desired time interval within each symbol
    resampled_balances = balances_df.groupby("symbol").apply(resample_values)
    resampled_balances = resampled_balances.reset_index().rename(columns={"level_1": "timestamp"})
    min_time = datetime_to_posix(resampled_balances["timestamp"].min())
    max_time = datetime_to_posix(resampled_balances["timestamp"].max())
    # Now add price data
    symbols = balances_df["symbol"].unique()
    price_df = get_price_histories(symbols, min_time, max_time)
    price_df["timestamp"] = price_df["timestamp"].apply(lambda x: posix_to_datetime(x))
    price_subsets = []
    for symbol in symbols:
        balance_subset = resampled_balances[resampled_balances["symbol"] == symbol]
        prices_subset = price_df[price_df["symbol"] == symbol]
        if prices_subset.empty and symbol == "Cash":
            # Special handling for cash
            balance_subset.loc[:, "price"] = 1
            price_subsets.append(balance_subset)
            continue
        del prices_subset["symbol"]
        price_subsets.append(pd.merge_asof(balance_subset, prices_subset, on="timestamp", direction="nearest"))
    df = pd.concat(price_subsets, axis=0)
    df["value"] = df["balance"] * df["price"]
    return df


def mask_time_creator(df: pd.DataFrame, start: int, end: int) -> pd.Series:
    mask_up = df['timestamp_epoch'] >= start
    mask_down = df['timestamp_epoch'] <= end
    return mask_up & mask_down


def filter_for_trade_time(df: pd.DataFrame) -> pd.DataFrame:
    """Because we just resampled at a fine-grained interval in append_price_data_to_balance_histories we've introduced a
    lot of non-trading time to the series. We'll clean that out here.
    """
    # if we only observe cash in the balances, that means the game has only just kicked off or they haven't ordered.
    if set(df["symbol"].unique()) == {'Cash'}:
        min_time = df["timestamp"].min()
        max_time = df["timestamp"].max()
        trade_days_df = get_trading_calendar(min_time, max_time)
        if trade_days_df.empty:
            return df

        # this bit of logic checks whether any trading hours have happened, if if the user hasn't ordered
        trade_days_df = trade_days_df[
            (trade_days_df["market_close"] >= min_time) & (trade_days_df["market_open"] <= max_time)]
        if trade_days_df.empty:
            return df

    days = df["timestamp"].dt.normalize().unique()
    schedule_df = get_trading_calendar(min(days).date(), max(days).date())
    schedule_df['start'] = schedule_df['market_open'].apply(datetime_to_posix)
    schedule_df['end'] = schedule_df['market_close'].apply(datetime_to_posix)
    df['timestamp_utc'] = df['timestamp'].dt.tz_convert("UTC")
    df['timestamp_epoch'] = df['timestamp_utc'].astype('int64') // 1e9
    df["mask"] = False
    for start, end in zip(schedule_df['start'], schedule_df['end']):
        df["mask"] = df["mask"] | mask_time_creator(df, start, end)
    df = df[df["mask"]]
    return df.drop(["timestamp_utc", "timestamp_epoch", "mask"], axis=1)


def make_bookend_time(max_time_val: float = None):
    if max_time_val is None:
        max_time_val = time.time()

    end_of_last_trade_day = get_end_of_last_trading_day(max_time_val)
    if max_time_val > end_of_last_trade_day:
        max_time_val = end_of_last_trade_day
    return max_time_val


def add_bookends(balances: pd.DataFrame, group_var: str = "symbol", condition_var: str = "balance",
                 time_var: str = "timestamp", end_time: float = None) -> pd.DataFrame:
    """If the final balance entry that we have for a position is not 0, then we'll extend that position out
    until the current date.

    :param balances: a pandas dataframe with a valid group_var, condition_var, and time_var
    :param group_var: what is the grouping unit that the bookend time is being added to?
    :param condition_var: We only add bookends when there is still a non-zero quantity for the final observation. Which
      column defines that rule?
    :param time_var: the posix time column that contains time information
    :param end_time: reference time for bookend. defaults to present time if passed in as None
    """
    bookend_time = make_bookend_time(end_time)
    last_entry_df = balances.groupby(group_var, as_index=False).last()
    to_append = last_entry_df[(last_entry_df[condition_var] > 0) & (last_entry_df[time_var] < bookend_time)]
    to_append[time_var] = bookend_time
    return pd.concat([balances, to_append]).reset_index(drop=True)


def get_user_balance_history(game_id: int, user_id: int, start_time: float, end_time: float) -> pd.DataFrame:
    """Extracts a running record of a user's balances through time.
    """
    sql = """
            SELECT timestamp, balance_type, symbol, balance FROM game_balances
            WHERE
              game_id = %s AND
              user_id = %s AND
              timestamp >= %s AND
              timestamp <= %s
            ORDER BY id;            
        """
    with engine.connect() as conn:
        balances = pd.read_sql(sql, conn, params=[game_id, user_id, start_time, end_time])
    balances.loc[balances["balance_type"] == "virtual_cash", "symbol"] = "Cash"
    balances.drop("balance_type", inplace=True, axis=1)
    return balances


def handle_balances_cache(game_id: int, user_id: int, start_time: float = None, end_time: float = None):
    start_time, end_time = get_time_defaults(game_id, start_time, end_time)
    cached_df = read_table_cache("balances_and_prices_cache", start_time, end_time, game_id=game_id, user_id=user_id)
    cached_df.drop(["game_id", "user_id"], axis=1, inplace=True)
    cache_end = 0
    if not cached_df.empty:
        cache_end = float(cached_df["timestamp"].max())

    balances_df = get_user_balance_history(game_id, user_id, cache_end, end_time)
    if not balances_df.empty:
        balances_df = balances_df[balances_df["timestamp"] > cache_end]
        prepend_df = cached_df.loc[
            cached_df["timestamp"] == cached_df["timestamp"].max(), ["symbol", "timestamp", "balance"]]
        balances_df = pd.concat([prepend_df, balances_df])

    return balances_df, cached_df, cache_end


def make_historical_balances_and_prices_table(game_id: int, user_id: int, start_time: float = None,
                                              end_time: float = None) -> pd.DataFrame:
    """This is a very important function that aggregates user balance and price information and is used both for
    plotting and calculating winners. It's the reason the 7 functions above exist.

    start_time and end_time control the window that the function will construct a merged series of running balances
    and price for. if left as None, respective, they will default to the game start and the current time

    the end_time argument determines the reference date for calculating the "bookends" of the running balances series.
    if this is passed as its default value, None, it will use the present time as the bookend reference. being able to
    control this value explicitly lets us "freeze time" when running DAG tests.

    another quick note about this function -- while you can technical pass in any start_time, the internal logic here
    requires prior knowledge of past balances to run properly, othwerwise you'll likely end up ignoring users' past
    purchases. for the best outcome, generally leave the start_time default behavior alone, unless working in a
    testing env where you need to "freeze" time to the test fixture window.
    """
    balances_df, cached_df, cache_end = handle_balances_cache(game_id, user_id, start_time, end_time)
    if balances_df.empty:  # this means that there's nothing new to add -- no need for the logic below
        balances_df = add_bookends(cached_df, end_time=end_time)
    else:
        balances_df = add_bookends(balances_df, end_time=end_time)
    update_df = append_price_data_to_balance_histories(balances_df)  # price appends + resampling happen here
    update_df = filter_for_trade_time(update_df)
    apply_validation(update_df, balances_and_prices_table_schema, strict=True)
    cached_df["timestamp"] = cached_df["timestamp"].apply(lambda x: posix_to_datetime(x))
    df = pd.concat([cached_df, update_df], axis=0)
    df["timestamp"] = pd.to_datetime(df["timestamp"])  # this ensure datetime dtype for when cached_df is empty
    df = df[~df.duplicated(["symbol", "timestamp"])]
    if not update_df.empty:
        cache_update = df[df["timestamp"] > posix_to_datetime(cache_end)]
        cache_update["timestamp"] = cache_update["timestamp"].apply(lambda x: datetime_to_posix(x))
        write_table_cache("balances_and_prices_cache", cache_update, game_id=game_id, user_id=user_id)
    return df.reset_index(drop=True).sort_values(["timestamp", "symbol"])


# ------------------------------------- #
# Price and stock data harvesting tools #
# ------------------------------------- #


class SeleniumDriverError(Exception):

    def __str__(self):
        return "It looks like the selenium web driver failed to instantiate properly"


def currency_string_to_float(money_string):
    if type(money_string) == str:
        return float(sub(r'[^\d.]', '', money_string))
    return money_string


def get_web_driver():
    print("starting selenium web driver...")
    options = webdriver.ChromeOptions()
    options.add_argument('--headless')
    options.add_argument('--no-sandbox')
    options.add_argument('--disable-dev-shm-usage')
    return webdriver.Chrome(options=options)


def extract_row_data(row):
    list_entry = dict()
    split_entry = row.text.split(" ")
    list_entry["symbol"] = split_entry[0]
    list_entry["name"] = " ".join(split_entry[2:])
    return list_entry


def get_symbols_table(n_rows=None, timeout=20):
    driver = get_web_driver()
    driver.get(Config.SYMBOLS_TABLE_URL)
    table = WebDriverWait(driver, timeout).until(EC.visibility_of_element_located((By.TAG_NAME, "table")))
    rows = table.find_elements_by_tag_name("tr")
    row_list = list()
    n = len(rows)
    print(f"extracting available {n} rows of symbols data...")
    for i, row in enumerate(rows):
        list_entry = extract_row_data(row)
        if list_entry["symbol"] == "Symbol":
            continue
        row_list.append(list_entry)
        sys.stdout.write(f"\r{i} / {n} rows")
        sys.stdout.flush()
        if n_rows and len(row_list) == n_rows:
            # just here for low-cost testing
            break

    return pd.DataFrame(row_list)


def get_index_value(symbol, timeout=120):
    quote_url = f"{Config.YAHOO_FINANCE_URL}/quote/{symbol}"
    driver = get_web_driver()
    driver.get(quote_url)
    header = WebDriverWait(driver, timeout).until(
        EC.visibility_of_element_located((By.XPATH, '//*[@id="quote-header-info"]/div[3]/div/div/span[1]')))
    return currency_string_to_float(header.text)


def update_index_value(symbol):
    value = get_index_value(symbol)
    if during_trading_day():
        add_row("indexes", symbol=symbol, value=value, timestamp=time.time())
        return True

    # a bit of logic to get the close of day price
    with engine.connect() as conn:
        max_time = conn.execute("SELECT MAX(timestamp) FROM indexes WHERE symbol = %s;", symbol).fetchone()[0]
        if max_time is None:
            max_time = 0

    ref_day = time.time()
    eod = get_end_of_last_trading_day(ref_day)
    while eod > ref_day:
        ref_day -= SECONDS_IN_A_DAY
        eod = get_end_of_last_trading_day(ref_day)

    if max_time < eod <= time.time():
        add_row("indexes", symbol=symbol, value=value, timestamp=eod)
        return True

    return False


def get_cache_price(symbol):
    data = rds.get(symbol)
    if data is None:
        return None, None
    return [float(x) for x in data.split("_")]


def fetch_price_iex(symbol):
    secret = Config.IEX_API_SECRET_SANDBOX if not Config.IEX_API_PRODUCTION else Config.IEX_API_SECRET_PROD
    base_url = IEX_BASE_SANBOX_URL if not Config.IEX_API_PRODUCTION else IEX_BASE_PROD_URL
    res = requests.get(f"{base_url}/stable/stock/{symbol}/quote?token={secret}")
    if res.status_code == 200:
        quote = res.json()
        timestamp = quote["latestUpdate"] / 1000
        if Config.IEX_API_PRODUCTION is False:
            timestamp = time.time()
        price = quote["latestPrice"]
        return price, timestamp


def fetch_price(symbol, provider="iex"):
    if provider == "iex":
        return fetch_price_iex(symbol)


def set_cache_price(symbol, price, timestamp):
    rds.set(symbol, f"{price}_{timestamp}")


def get_all_active_symbols():
    with engine.connect() as conn:
        result = conn.execute("""
        SELECT DISTINCT gb.symbol FROM
        game_balances gb
        INNER JOIN
          (SELECT DISTINCT game_id
          FROM game_status
          WHERE status = 'active') active_ids
        ON gb.game_id = active_ids.game_id
        WHERE gb.balance_type = 'virtual_stock';
        """)

    return [x[0] for x in result]


def get_active_balances(game_id: int, user_id: int):
    """It gets a bit messy, but this query also tacks on the price that the last order for a stock cleared at.
    """
    sql = """
        SELECT symbol, balance, os.timestamp, clear_price
        FROM order_status os
        INNER JOIN
        (
          SELECT gb.symbol, gb.balance, gb.balance_type, gb.timestamp, gb.order_status_id
          FROM game_balances gb
          INNER JOIN
          (SELECT symbol, user_id, game_id, balance_type, max(id) as max_id
            FROM game_balances
            WHERE
              game_id = %s AND
              user_id = %s AND
              balance_type = 'virtual_stock'
            GROUP BY symbol, game_id, balance_type, user_id) grouped_gb
          ON
            gb.id = grouped_gb.max_id
          WHERE balance > 0
        ) balances
        WHERE balances.order_status_id = os.id;
    """
    with engine.connect() as conn:
        return pd.read_sql(sql, conn, params=[game_id, user_id])


def check_single_player_mode(game_id: int) -> bool:
    with engine.connect() as conn:
        game_mode = conn.execute("SELECT game_mode FROM games WHERE id = %s", game_id).fetchone()
    if not game_mode:
        return False
    return game_mode[0] == "single_player"


# Methods for handling indexes in single-player mode
# --------------------------------------------------


def get_index_reference(game_id: int, symbol: str) -> float:
    ref_time, _ = get_game_start_and_end(game_id)
    with engine.connect() as conn:
        ref_val = conn.execute("""
            SELECT value FROM indexes 
            WHERE symbol = %s AND timestamp <= %s
            ORDER BY id DESC LIMIT 0, 1;""", symbol, ref_time).fetchone()
    if not ref_val:
        return 1
    return ref_val[0]


def make_index_start_time(game_start: float) -> float:
    if during_trading_day(game_start):
        return game_start

    schedule = get_next_trading_day_schedule(posix_to_datetime(game_start))
    trade_start, _ = get_schedule_start_and_end(schedule)
    if game_start > trade_start:
        schedule = get_next_trading_day_schedule(posix_to_datetime(game_start))
        trade_start, _ = get_schedule_start_and_end(schedule)
        return trade_start
    return trade_start


def get_index_portfolio_value_data(game_id: int, symbol: str, start_time: float = None,
                                   end_time: float = None) -> pd.DataFrame:
    """In single-player mode a player competes against the indexes. This function just normalizes a dataframe of index
    values by the starting value for when the game began
    """
    start_time, end_time = get_time_defaults(game_id, start_time, end_time)
    base_value = get_index_reference(game_id, symbol)

    with engine.connect() as conn:
        df = pd.read_sql("""
            SELECT symbol as username, timestamp, value FROM indexes 
            WHERE symbol = %s AND timestamp >= %s AND timestamp <= %s;""", conn, params=[symbol, start_time, end_time])

    # normalizes index to the same starting scale as the user
    df["value"] = DEFAULT_VIRTUAL_CASH * df["value"] / base_value

    # index data will always lag single-player game starts, esp off-hours. we'll add an initial row here to handle this
    trade_start = make_index_start_time(start_time)
<<<<<<< HEAD
    return pd.concat([pd.DataFrame(dict(username=[symbol], timestamp=[trade_start], value=[DEFAULT_VIRTUAL_CASH])), df])


# harvest stock splits
# --------------------


def retrieve_stock_splits():
    pass


def log_stock_splits():
    pass
=======
    return pd.concat([pd.DataFrame(dict(username=[symbol], timestamp=[trade_start], value=[DEFAULT_VIRTUAL_CASH])), df])
>>>>>>> ef22edf7
<|MERGE_RESOLUTION|>--- conflicted
+++ resolved
@@ -15,6 +15,7 @@
 import pytz
 import requests
 from backend.config import Config
+from backend.database.db import engine
 from backend.database.helpers import (
     query_to_dict,
     add_row,
@@ -30,7 +31,6 @@
     redis_cache,
     DEFAULT_CACHE_EXPIRATION
 )
-from database.db import engine
 from pandas.tseries.offsets import DateOffset
 from selenium import webdriver
 from selenium.webdriver.common.by import By
@@ -768,7 +768,6 @@
 
     # index data will always lag single-player game starts, esp off-hours. we'll add an initial row here to handle this
     trade_start = make_index_start_time(start_time)
-<<<<<<< HEAD
     return pd.concat([pd.DataFrame(dict(username=[symbol], timestamp=[trade_start], value=[DEFAULT_VIRTUAL_CASH])), df])
 
 
@@ -781,7 +780,4 @@
 
 
 def log_stock_splits():
-    pass
-=======
-    return pd.concat([pd.DataFrame(dict(username=[symbol], timestamp=[trade_start], value=[DEFAULT_VIRTUAL_CASH])), df])
->>>>>>> ef22edf7
+    pass