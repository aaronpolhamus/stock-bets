--- conflicted
+++ resolved
@@ -61,12 +61,11 @@
 from backend.logic.stock_data import get_most_recent_prices
 from backend.tasks import s3_cache
 from backend.tasks.redis import rds
-
+from backend.database.db import engine
+from backend.database.helpers import query_to_dict
 
 # Exceptions
 # ----------
-from database.db import engine
-from database.helpers import query_to_dict
 
 
 class BadOrderMerge(Exception):
@@ -198,16 +197,10 @@
 
 def get_game_users(game_id: int):
     usernames = get_all_game_usernames(game_id)
-<<<<<<< HEAD
     if check_single_player_mode(game_id):
         index_names = query_to_dict("SELECT `name` FROM index_metadata")
         usernames += [x["name"] for x in index_names]
     return usernames
-=======
-    index_names = query_to_dict("SELECT `name` FROM index_metadata")
-    index_names = [x["name"] for x in index_names]
-    return usernames + index_names
->>>>>>> 4a1b7407
 
 
 def assign_colors(inventory: List):
@@ -275,7 +268,6 @@
                                     sharpe_ratio=rds.get(f"{SHARPE_RATIO_PREFIX}_{game_id}_{user_id}"))
         records.append({**user_info, **stat_info})
 
-<<<<<<< HEAD
     if check_single_player_mode(game_id):
         for index in TRACKED_INDEXES:
             index_info = query_to_dict("""
@@ -289,20 +281,6 @@
                                         return_ratio=rds.get(f"{RETURN_RATIO_PREFIX}_{game_id}_{index}"),
                                         sharpe_ratio=rds.get(f"{SHARPE_RATIO_PREFIX}_{game_id}_{index}"))
             records.append({**index_info, **stat_info})
-=======
-    for index in TRACKED_INDEXES:
-        index_info = query_to_dict("""
-            SELECT name as username, avatar AS profile_pic 
-            FROM index_metadata WHERE symbol = %s""", index)[0]
-        portfolio_value = get_index_portfolio_value(game_id, index, start_time, end_time)
-        stat_info = make_stat_entry(color=user_colors[index_info["username"]],
-                                    cash_balance=None,
-                                    portfolio_value=portfolio_value,
-                                    stocks_held=[],
-                                    return_ratio=rds.get(f"{RETURN_RATIO_PREFIX}_{game_id}_{index}"),
-                                    sharpe_ratio=rds.get(f"{SHARPE_RATIO_PREFIX}_{game_id}_{index}"))
-        records.append({**index_info, **stat_info})
->>>>>>> 4a1b7407
 
     benchmark = get_game_info(game_id)["benchmark"]  # get game benchmark and use it to sort leaderboard
     records = sorted(records, key=lambda x: -x[benchmark])
@@ -540,7 +518,6 @@
         portfolios.append(portfolio[portfolio_table_keys])
 
     # add index data
-<<<<<<< HEAD
     if check_single_player_mode(game_id):
         for index in TRACKED_INDEXES:
             df = get_index_portfolio_value_data(game_id, index, start_time, end_time)
@@ -550,16 +527,6 @@
                 {"username": "last", "label": "last", "value": "last", "timestamp": "last"})
             apply_validation(df, portfolio_comps_schema)
             portfolios.append(df[portfolio_table_keys])
-=======
-    for index in TRACKED_INDEXES:
-        df = get_index_portfolio_value_data(game_id, index, start_time, end_time)
-        df["timestamp"] = df["timestamp"].apply(lambda x: posix_to_datetime(x))
-        df = add_time_labels(df)
-        df = df.groupby("t_index", as_index=False).agg(
-            {"username": "last", "label": "last", "value": "last", "timestamp": "last"})
-        apply_validation(df, portfolio_comps_schema)
-        portfolios.append(df[portfolio_table_keys])
->>>>>>> 4a1b7407
 
     portfolios_df = pd.concat(portfolios)
     relabelled_df = relabel_aggregated_portfolios(portfolios_df)
@@ -1015,12 +982,13 @@
         rds.set(f"{RETURN_RATIO_PREFIX}_{game_id}_{user_id}", return_ratio)
         rds.set(f"{SHARPE_RATIO_PREFIX}_{game_id}_{user_id}", sharpe_ratio)
 
-    for index in TRACKED_INDEXES:
-        df = get_index_portfolio_value_data(game_id, index, start_time, end_time)
-        index_return_ratio = portfolio_return_ratio(df)
-        index_sharpe_ratio = portfolio_sharpe_ratio(df, RISK_FREE_RATE_DEFAULT)
-        rds.set(f"{RETURN_RATIO_PREFIX}_{game_id}_{index}", index_return_ratio)
-        rds.set(f"{SHARPE_RATIO_PREFIX}_{game_id}_{index}", index_sharpe_ratio)
+    if check_single_player_mode(game_id):
+        for index in TRACKED_INDEXES:
+            df = get_index_portfolio_value_data(game_id, index, start_time, end_time)
+            index_return_ratio = portfolio_return_ratio(df)
+            index_sharpe_ratio = portfolio_sharpe_ratio(df, RISK_FREE_RATE_DEFAULT)
+            rds.set(f"{RETURN_RATIO_PREFIX}_{game_id}_{index}", index_return_ratio)
+            rds.set(f"{SHARPE_RATIO_PREFIX}_{game_id}_{index}", index_sharpe_ratio)
 
 # ------------------ #
 # Public leaderboard #
