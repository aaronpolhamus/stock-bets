--- conflicted
+++ resolved
@@ -54,20 +54,14 @@
     apply_validation
 )
 
-<<<<<<< HEAD
+from backend.tasks import s3_cache
+from backend.tasks.redis import rds
+from backend.logic.stock_data import get_most_recent_prices
+
+
 # -------------------------------- #
 # Prefixes for redis caching layer #
 # -------------------------------- #
-from logic.stock_data import get_most_recent_prices
-=======
-from backend.tasks import s3_cache
-from backend.tasks.redis import rds
-
-# --------------------------------------- #
-# Prefixes for asset caches caching layer #
-# --------------------------------------- #
-
->>>>>>> ab40ce31
 
 CURRENT_BALANCES_PREFIX = "current_balances"
 LEADERBOARD_PREFIX = "leaderboard"
