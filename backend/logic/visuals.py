--- conflicted
+++ resolved
@@ -10,11 +10,8 @@
 from backend.database.db import engine
 from backend.database.helpers import query_to_dict
 from backend.logic.base import (
-<<<<<<< HEAD
+    get_trading_calendar,
     get_all_game_usernames,
-=======
-    get_trading_calendar,
->>>>>>> 0fc70c92
     get_game_info,
     add_bookends,
     fetch_price,
@@ -32,13 +29,16 @@
     datetime_to_posix,
     DEFAULT_VIRTUAL_CASH,
     RESAMPLING_INTERVAL,
-    TRACKED_INDEXES
+    TRACKED_INDEXES,
+    get_active_balances,
+    get_payouts_meta_data,
+    check_game_mode
 )
 from backend.tasks.redis import rds, unpack_redis_json
 # -------------------------------- #
 # Prefixes for redis caching layer #
 # -------------------------------- #
-from logic.base import get_active_balances, get_payouts_meta_data, check_game_mode
+from logic.base import get_active_balances, get_payouts_meta_data
 
 CURRENT_BALANCES_PREFIX = "current_balances"
 LEADERBOARD_PREFIX = "leaderboard"
@@ -538,7 +538,6 @@
         chart_json = make_chart_json(order_perf, "order_label", "return", "label")
 
     rds.set(f"{ORDER_PERF_CHART_PREFIX}_{game_id}_{user_id}", json.dumps(chart_json))
-
 
 # ------ #
 # Tables #
