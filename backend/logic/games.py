"""Logic for creating games and storing default parameters
"""
import json
import math
import time
from typing import List
from datetime import timedelta

import pandas as pd
import pandas_market_calendars as mcal
from sqlalchemy import select

from backend.database.db import db_session
from backend.database.helpers import (
    unpack_enumerated_field_mappings,
    retrieve_meta_data,
    orm_rows_to_dict,
    table_updater
)
from backend.database.models import (
    GameModes,
    Benchmarks,
    SideBetPeriods,
    OrderTypes,
    BuyOrSell,
    TimeInForce)
from backend.logic.stock_data import (
    posix_to_datetime,
    get_next_trading_day_schedule,
    get_schedule_start_and_end,
    during_trading_day
)
from backend.logic.base import (
    get_current_game_cash_balance,
    get_username
)
from funkybob import RandomNameGenerator

# Default make game settings
# --------------------------
DEFAULT_GAME_MODE = "return_weighted"
DEFAULT_GAME_DURATION = 30  # days
DEFAULT_BUYIN = 100  # dolllars
DEFAULT_REBUYS = 0  # How many rebuys are allowed
DEFAULT_BENCHMARK = "return_ratio"
DEFAULT_SIDEBET_PERCENT = 0
DEFAULT_SIDEBET_PERIOD = "weekly"
DEFAULT_INVITE_OPEN_WINDOW = 24 * 60 * 60  # Number of seconds that a game invite is open for (2 days)
DEFAULT_VIRTUAL_CASH = 1_000_000  # USD
DEFAULT_N_PARTICIPANTS_TO_START = 2  # Minimum number of participants required to have accepted an invite to start game

QUANTITY_DEFAULT = "Shares"
QUANTITY_OPTIONS = ["Shares", "USD"]

"""Quick note about implementation here: The function unpack_enumerated_field_mappings extracts the natural language
label of each integer entry for the DB and send that value: label mapping to the frontend as a dictionary (or Object) 
in javascript. We handle value-label mapping concerns on the frontend.
"""
GAME_MODES = unpack_enumerated_field_mappings(GameModes)
BENCHMARKS = unpack_enumerated_field_mappings(Benchmarks)
SIDE_BET_PERIODS = unpack_enumerated_field_mappings(SideBetPeriods)

# Default play game settings
# --------------------------
DEFAULT_BUY_SELL = "buy"
BUY_SELL_TYPES = unpack_enumerated_field_mappings(BuyOrSell)
DEFAULT_ORDER_TYPE = "market"
ORDER_TYPES = unpack_enumerated_field_mappings(OrderTypes)
DEFAULT_TIME_IN_FORCE = "day"
TIME_IN_FORCE_TYPES = unpack_enumerated_field_mappings(TimeInForce)

# NYSE is default trading calendar
# --------------------------------
nyse = mcal.get_calendar('NYSE')


# Exceptions
# ----------
class InsufficientFunds(Exception):

    def __str__(self):
        return "Insufficient funds to complete this purchase"


class InsufficientHoldings(Exception):

    def __str__(self):
        return "You can't sell more of a position than you currently own"


class LimitError(Exception):

    def __str__(self):
        return "You've set your limit order below the current market price: this would effectively be a market order"


def make_random_game_title():
    title_iterator = iter(RandomNameGenerator())
    return next(title_iterator).replace("_", " ")


# Functions for starting, joining, and funding games
# --------------------------------------------------
def get_all_game_users(db_session, game_id):
    with db_session.connection() as conn:
        result = conn.execute(
            """
            SELECT DISTINCT user_id 
            FROM game_invites WHERE 
                game_id = %s AND
                status = 'joined';""", game_id)
        db_session.remove()
    return [x[0] for x in result]


def get_open_game_invite_ids(db_session):
    """This function returns game IDs for the subset of th game that are both open and past their invite window. We pass
    the resulting IDs to service_open_game to figure out whether to activate or close the game, and identify who's
    participating
    """
    with db_session.connection() as conn:
        result = conn.execute("""
        SELECT g.id
        FROM games g
        INNER JOIN
        (
          SELECT gs.game_id, gs.status
          FROM game_status gs
          INNER JOIN
          (SELECT game_id, max(id) as max_id
            FROM game_status
            GROUP BY game_id) grouped_gs
          ON
            gs.id = grouped_gs.max_id
          WHERE gs.status = 'pending'
        ) pending_game_ids
        ON
          g.id = pending_game_ids.game_id
        WHERE invite_window < %s;
        """, time.time()).fetchall()  # yep, I know about UNIX_TIMESTAMP() -- this is necessary for test mocking
        db_session.remove()
    return [x[0] for x in result]


def get_active_game_ids(db_session):
    with db_session.connection() as conn:
        result = conn.execute("""
        SELECT g.id
        FROM games g
        INNER JOIN
        (
          SELECT gs.game_id, gs.status
          FROM game_status gs
          INNER JOIN
          (SELECT game_id, max(id) as max_id
            FROM game_status
            GROUP BY game_id) grouped_gs
          ON
            gs.id = grouped_gs.max_id
          WHERE gs.status = 'active'
        ) pending_game_ids
        ON
          g.id = pending_game_ids.game_id;""").fetchall()
        db_session.remove()
    return [x[0] for x in result]


def translate_usernames_to_ids(db_session, usernames: tuple):
    users = retrieve_meta_data(db_session.connection()).tables["users"]
    with db_session.connection() as conn:
        invitee_ids = conn.execute(select([users.c.id], users.c.username.in_(usernames))).fetchall()
        db_session.remove()
    return [x[0] for x in invitee_ids]


def create_pending_game_status_entry(db_session, game_id, user_ids, opened_at):
    metadata = retrieve_meta_data(db_session.connection())
    game_status = metadata.tables["game_status"]

    with db_session.connection() as conn:
        status_entry = {"game_id": game_id, "status": "pending", "timestamp": opened_at, "users": user_ids}
        conn.execute(game_status.insert(), status_entry)
        db_session.commit()


def create_game_invites_entries(db_session, game_id, creator_id, user_ids, opened_at):
    # Update game invites table
    game_invites = retrieve_meta_data(db_session.connection()).tables["game_invites"]
    invite_entries = []
    for user_id in user_ids:
        status = "invited"
        if user_id == creator_id:
            status = "joined"
        invite_entries.append(
            {"game_id": game_id, "user_id": user_id, "status": status, "timestamp": opened_at})

    with db_session.connection() as conn:
        conn.execute(game_invites.insert(), invite_entries)
        db_session.commit()


def get_invite_list_by_status(db_session, game_id, status="joined"):
    with db_session.connection() as conn:
        result = conn.execute("SELECT user_id FROM game_invites WHERE game_id = %s AND status = %s;",
                              game_id, status).fetchall()
        db_session.remove()
    return [x[0] for x in result]


def kick_off_game(db_session, game_id: int, user_id_list: List[int], update_time):
    """Mark a game as active and seed users' virtual cash balances
    """
    game_status = retrieve_meta_data(db_session.connection()).tables["game_status"]
    row = db_session.query(game_status).filter(game_status.c.game_id == game_id)
    game_status_entry = orm_rows_to_dict(row)
    table_updater(db_session, game_status, game_id=game_status_entry["game_id"], status="active",
                  users=user_id_list, timestamp=update_time)

    with db_session.connection() as conn:
        game_balances = retrieve_meta_data(conn).tables["game_balances"]
        # Initialize each joining player's virtual trading cash balance in the game
        virtual_cash_entries = []
        for user_id in user_id_list:
            virtual_cash_entries.append(dict(user_id=user_id, game_id=game_id, timestamp=update_time,
                                             balance_type="virtual_cash", balance=DEFAULT_VIRTUAL_CASH))
        conn.execute(game_balances.insert(), virtual_cash_entries)
        db_session.commit()

    # Mark any outstanding invitations as "expired" now that the game is active
    mark_invites_expired(db_session, game_id, ["invited"], update_time)


def close_game(db_session, game_id, update_time):
    game_status = retrieve_meta_data(db_session.connection()).tables["game_status"]
    row = db_session.query(game_status).filter(game_status.c.game_id == game_id)
    game_status_entry = orm_rows_to_dict(row)
    table_updater(db_session, game_status, game_id=game_status_entry["game_id"], status="expired",
                  users=json.loads(game_status_entry["users"]), timestamp=update_time)
    mark_invites_expired(db_session, game_id, ["invited", "joined"], update_time)


def mark_invites_expired(db_session, game_id, status_list: List[str], update_time):
    """For a given game ID and list of statuses, this function will convert those invitations to "expired." This
    happens when games past their invite window still have pending invitations, or when games pass their invite window
    without meeting the minimum user count to kick off
    """
    if not status_list:
        return

    with db_session.connection() as conn:
        result = conn.execute(f"""
            SELECT gi.user_id
            FROM game_invites gi
            INNER JOIN
              (SELECT game_id, user_id, max(id) as max_id
                FROM game_invites
                GROUP BY game_id, user_id) grouped_gi
            ON
              gi.id = grouped_gi.max_id
            WHERE
              gi.game_id = %s AND
              status IN ({','.join(['%s'] * len(status_list))});
              """, game_id, *status_list)
        ids_to_close = [x[0] for x in result]
        db_session.remove()

    game_invites = retrieve_meta_data(db_session.connection()).tables["game_invites"]
    for user_id in ids_to_close:
        table_updater(db_session, game_invites, game_id=game_id, user_id=user_id, status="expired",
                      timestamp=update_time)


def service_open_game(db_session, game_id):
    """Important note: This function doesn't have any logic to verify that it's operating on an open game. It should
    ONLY be applied to IDs passed in from get_open_game_invite_ids
    """
    update_time = time.time()
    accepted_invite_user_ids = get_invite_list_by_status(db_session, game_id)
    if len(accepted_invite_user_ids) >= DEFAULT_N_PARTICIPANTS_TO_START:
        # If we have quorum, game is active and we can mark it as such on the game status table
        kick_off_game(db_session, game_id, accepted_invite_user_ids, update_time)
    else:
        close_game(db_session, game_id, update_time)


def start_game_if_all_invites_responded(db_session, game_id):
    accepted_invite_user_ids = get_invite_list_by_status(db_session, game_id)
    pending_invite_ids = get_invite_list_by_status(db_session, game_id, "invited")
    if len(accepted_invite_user_ids) >= DEFAULT_N_PARTICIPANTS_TO_START and len(pending_invite_ids) == 0:
        kick_off_game(db_session, game_id, accepted_invite_user_ids, time.time())


def get_active_game_info_for_user(user_id):
    """This function is identical to get_pending_game_info_for_user, with the exception that get_pending_game_info_for_user
    has to differentiate between pending games that a user has joined and pending games that a user is still invited to.
    We fill in the invite status of "joined" manually before serializing the data frame.
    """
    sql = """
        SELECT 
            gs.game_id, 
            g.title, 
            g.creator_id, 
            gs.users, 
            gs.status as game_status
        FROM game_status gs
        INNER JOIN
          (SELECT game_id, max(id) as max_id
            FROM game_status
            GROUP BY game_id) grouped_gs
            ON gs.id = grouped_gs.max_id
        INNER JOIN
          games g on gs.game_id = g.id
        WHERE gs.status = 'active' AND
        JSON_CONTAINS(users, %s)
    """
    df = pd.read_sql(sql, db_session.connection(), params=[str(user_id)])
    df["invite_status"] = "joined"
    return df.to_dict(orient="records")


def get_pending_game_info_for_user(user_id):
    sql = """
        SELECT 
            gs.game_id, 
            g.title,
            g.creator_id,
            gs.users,
            gs.status as game_status,
            gi_status.status AS invite_status
        FROM game_status gs
        INNER JOIN
          (SELECT game_id, max(id) as max_id
            FROM game_status
            GROUP BY game_id) grouped_gs
            ON gs.id = grouped_gs.max_id
        INNER JOIN
          (SELECT gi.game_id, gi.status
            FROM game_invites gi
            INNER JOIN
            (SELECT game_id, user_id, max(id) as max_id
                FROM game_invites
                GROUP BY game_id, user_id) gg_invites
                ON gi.id = gg_invites.max_id
                WHERE gi.user_id = %s AND
                gi.status IN ('invited', 'joined')) gi_status
            ON gi_status.game_id = gs.game_id
        INNER JOIN
          games g on gs.game_id = g.id
        WHERE gs.status = 'pending';
    """
    return pd.read_sql(sql, db_session.connection(), params=[str(user_id)]).to_dict(orient="records")


def get_user_responses_for_pending_game(game_id):
    sql = f"""
            SELECT creator_id, users.username, gi_status.status
            FROM game_status gs
            INNER JOIN
              (SELECT game_id, max(id) as max_id
                FROM game_status
                GROUP BY game_id) grouped_gs
                ON gs.id = grouped_gs.max_id
            INNER JOIN
              (SELECT gi.game_id, gi.user_id, gi.status
                FROM game_invites gi
                INNER JOIN
                (SELECT game_id, user_id, max(id) as max_id
                    FROM game_invites
                    GROUP BY game_id, user_id) gg_invites
                    ON gi.id = gg_invites.max_id) gi_status
                ON gi_status.game_id = gs.game_id
            INNER JOIN users ON users.id = gi_status.user_id
            INNER JOIN games g ON g.id = gs.game_id
            WHERE gs.game_id = %s;
    """
    return pd.read_sql(sql, db_session.connection(), params=[game_id]).to_dict(orient="records")


<<<<<<< HEAD
=======
def get_game_details_based_on_ids(game_ids: List[int]):
    if not game_ids:
        return None

    sql = f"""
        SELECT g.id, g.title, gs.status, gs.users
        FROM games g
          INNER JOIN game_status gs
            ON g.id = gs.game_id
          INNER JOIN (
              SELECT game_id, MAX(timestamp) timestamp
            FROM game_status
            GROUP BY game_id
          ) tmp ON tmp.game_id = gs.game_id AND
                    tmp.timestamp = gs.timestamp
          WHERE
            g.id IN ({','.join(['%s'] * len(game_ids))});"""
    return pd.read_sql(sql, db_session.connection(), params=game_ids)


>>>>>>> fa6c8b05
# Functions for handling placing and execution of orders
# ------------------------------------------------------
def get_current_stock_holding(db_session, user_id, game_id, symbol):
    """Get the user's current virtual cash balance for a given game. Expects a valid database connection for query
    execution to be passed in from the outside
    """

    sql_query = """
        SELECT balance
        FROM game_balances gb
        INNER JOIN
        (SELECT user_id, game_id, balance_type, max(id) as max_id
          FROM game_balances
          WHERE
            user_id = %s AND
            game_id = %s AND
            symbol = %s AND
            balance_type = 'virtual_stock'
          GROUP BY game_id, balance_type, user_id) grouped_gb
        ON
          gb.id = grouped_gb.max_id;    
    """
    with db_session.connection() as conn:
        results = conn.execute(sql_query, (user_id, game_id, symbol)).fetchall()
        db_session.remove()

    assert len(results) in [0, 1]
    if len(results) == 1:
        return results[0][0]
    return 0


def get_all_current_stock_holdings(db_session, user_id, game_id):
    """Get the user's current balances for display in the front end
    """

    sql_query = """
        SELECT gb.symbol, balance
        FROM game_balances gb
        INNER JOIN
        (SELECT user_id, game_id, symbol, balance_type, max(id) as max_id
          FROM game_balances
          WHERE
            user_id = %s AND
            game_id = %s AND
            balance_type = 'virtual_stock'
          GROUP BY user_id, game_id, symbol, balance_type) grouped_gb
        ON
          gb.id = grouped_gb.max_id;    
    """
    with db_session.connection() as conn:
        result = conn.execute(sql_query, (user_id, game_id)).fetchall()
        db_session.remove()
    return {stock: holding for stock, holding in result}


def stop_limit_qc(buy_or_sell, order_type, order_price, market_price):
    """The conditions that would cause us to flag a stop/limit order don't depend on whether the ticket is buy or sell,
    so we encompass that logic here
    """
    if (buy_or_sell == "buy" and order_type == "limit") or (buy_or_sell == "sell" and order_type == "stop"):
        if market_price < order_price:
            raise LimitError(
                "Your stop price is higher than the current market price: this would effectively be a market order")

    if (buy_or_sell == "buy" and order_type == "stop") or (buy_or_sell == "sell" and order_type == "limit"):
        if market_price > order_price:
            raise LimitError
    return True


def qc_sell_order(order_type, quantity_type, order_price, market_price, amount, current_holding):
    """this function checks the values provided by a sale order ticket, along with the user's current holdings, to
    make sure that the transaction. Downstream methods will process it
    """
    assert quantity_type in QUANTITY_OPTIONS
    assert order_type in ORDER_TYPES

    if quantity_type == "Shares":
        if amount > current_holding:
            raise InsufficientHoldings

    if quantity_type == "USD":
        shares_to_sell = math.ceil(amount / order_price)
        if shares_to_sell > current_holding:
            raise InsufficientHoldings(f"You'd need {shares_to_sell} in order to make ${order_price} on this order")

    stop_limit_qc("sell", order_type, order_price, market_price)
    return True


def qc_buy_order(order_type, quantity_type, order_price, market_price, amount, cash_balance):
    """ditto to above, just for buy orders"""
    assert quantity_type in QUANTITY_OPTIONS
    assert order_type in ORDER_TYPES

    if quantity_type == "Shares":
        if amount * order_price > cash_balance:
            raise InsufficientFunds

    if quantity_type == "USD":
        if amount > cash_balance:
            raise InsufficientFunds

    stop_limit_qc("buy", order_type, order_price, market_price)
    return True


def get_order_price(order_type, market_price, stop_limit_price):
    if order_type == "market":
        return market_price
    if order_type in ["stop", "limit"]:
        if stop_limit_price is None:
            raise Exception("Order type is stop/limit but the stop/limit price is None")
        return stop_limit_price
    raise Exception("Invalid order type for this ticket")


def get_order_quantity(order_price, amount, quantity_type):
    if quantity_type == "USD":
        return int(amount / order_price)
    elif quantity_type == "Shares":
        return amount
    raise Exception("Invalid quantity type for this ticket")


def get_all_open_orders(db_session):
    """Get all open orders, and the timestamp that they were placed at for when we cross-check against the time-in-force
    field. This query is written implicitly assumes that any given order will only ever have one "pending" entry.
    """
    sql_query = """
        SELECT os.order_id, os.timestamp
        FROM order_status os
        INNER JOIN
        (SELECT order_id, max(id) as max_id
          FROM order_status
          GROUP BY order_id) grouped_os
        ON
          os.id = grouped_os.max_id
        WHERE os.status = 'pending';
    """
    with db_session.connection() as conn:
        result = conn.execute(sql_query).fetchall()
        db_session.remove()
    return {order_id: ts for order_id, ts in result}


def update_balances(db_session, user_id, game_id, timestamp, buy_or_sell, cash_balance, current_holding, order_price,
                    order_quantity, symbol):
    """This function books an order and updates a user's cash balance at the same time.
    """

    metadata = retrieve_meta_data(db_session.connection())
    game_balances = metadata.tables["game_balances"]
    sign = 1 if buy_or_sell == "buy" else -1
    table_updater(db_session, game_balances, user_id=user_id, game_id=game_id, timestamp=timestamp,
                  balance_type="virtual_cash", balance=cash_balance - sign * order_quantity * order_price)
    table_updater(db_session, game_balances, user_id=user_id, game_id=game_id, timestamp=timestamp,
                  balance_type="virtual_stock", balance=current_holding + sign * order_quantity, symbol=symbol)


def place_order(db_session, user_id, game_id, symbol, buy_or_sell, cash_balance, current_holding, order_type,
                quantity_type, market_price, amount, time_in_force, stop_limit_price=None):

    timestamp = time.time()
    metadata = retrieve_meta_data(db_session.connection())
    order_status = metadata.tables["order_status"]
    orders = metadata.tables["orders"]

    order_price = get_order_price(order_type, market_price, stop_limit_price)
    order_quantity = get_order_quantity(order_price, amount, quantity_type)

    if buy_or_sell == "buy":
        qc_buy_order(order_type, quantity_type, order_price, market_price, amount, cash_balance)
    elif buy_or_sell == "sell":
        qc_sell_order(order_type, quantity_type, order_price, market_price, amount, current_holding)
    else:
        raise Exception(f"Invalid buy or sell option {buy_or_sell}")

    # having validated the order, now we'll go ahead and book it
    result = table_updater(db_session, orders, user_id=user_id, game_id=game_id, symbol=symbol, buy_or_sell=buy_or_sell,
                           quantity=order_quantity, price=order_price, order_type=order_type,
                           time_in_force=time_in_force)

    # If this is a market order and we're inside a trading day we'll execute this order at the current price
    status = "pending"
    clear_price = None
    if order_type == "market" and during_trading_day():
        update_balances(db_session, user_id, game_id, timestamp, buy_or_sell, cash_balance, current_holding,
                        order_price, order_quantity, symbol)
        status = "fulfilled"
        clear_price = order_price

    table_updater(db_session, order_status, order_id=result.inserted_primary_key[0], timestamp=timestamp, status=status,
                  clear_price=clear_price)


def get_order_ticket(db_session, order_id):
    orders = retrieve_meta_data(db_session.connection()).tables["orders"]
    row = db_session.query(orders).filter(orders.c.id == order_id)
    return orm_rows_to_dict(row)


def process_order(db_session, game_id, user_id, symbol, order_id, buy_or_sell, order_type, order_price, market_price,
                  quantity, timestamp):
    # Only process active outstanding orders during trading day
    if during_trading_day() and execute_order(buy_or_sell, order_type, market_price, order_price):
        order_status = retrieve_meta_data(db_session.connection()).tables["order_status"]
        cash_balance = get_current_game_cash_balance(user_id, game_id)
        current_holding = get_current_stock_holding(db_session, user_id, game_id, symbol)
        update_balances(db_session, user_id, game_id, timestamp, buy_or_sell, cash_balance, current_holding,
                        market_price, quantity, symbol)
        table_updater(db_session, order_status, order_id=order_id, timestamp=timestamp, status="fulfilled",
                      clear_price=market_price)


def get_order_expiration_status(db_session, order_id):
    """Before processing an order, we'll use logic to determine whether that order is still active. This function
    return True if an order is expired, or false otherwise.
    """
    with db_session.connection() as conn:
        time_in_force = conn.execute("SELECT time_in_force FROM orders WHERE id = %s;", order_id).fetchone()[0]
        db_session.remove()
        if time_in_force == "until_cancelled":
            return False

    # posix_to_datetime
    current_time = time.time()
    with db_session.connection() as conn:
        time_placed = conn.execute("""SELECT timestamp 
                                      FROM order_status 
                                      WHERE order_id = %s 
                                      ORDER BY id LIMIT 0, 1;""", order_id).fetchone()[0]
        db_session.remove()

    time_placed_nyc = posix_to_datetime(time_placed)

    schedule = nyse.schedule(time_placed_nyc, time_placed_nyc)
    if schedule.empty:
        next_day_schedule = get_next_trading_day_schedule(time_placed_nyc)
        _, cutoff_time = get_schedule_start_and_end(next_day_schedule)
    else:
        if time_placed_nyc.hour >= 16:
            next_day_schedule = get_next_trading_day_schedule(time_placed_nyc + timedelta(days=1))
            _, cutoff_time = get_schedule_start_and_end(next_day_schedule)
        else:
            _, cutoff_time = get_schedule_start_and_end(schedule)

    if current_time > cutoff_time:
        return True
    return False


def execute_order(buy_or_sell, order_type, market_price, order_price):
    """Function to flag an order for execution based on order type, price, and market price
    """
    if (buy_or_sell == "buy" and order_type == "stop") or (buy_or_sell == "sell" and order_type == "limit"):
        if market_price >= order_price:
            return True

    if (buy_or_sell == "sell" and order_type == "stop") or (buy_or_sell == "buy" and order_type == "limit"):
        if market_price <= order_price:
            return True

    return False


# Functions for serving information about games
# ---------------------------------------------
def get_game_info(game_id: int):
    games = retrieve_meta_data(db_session.connection()).tables["games"]
    row = db_session.query(games).filter(games.c.id == game_id)
    info = orm_rows_to_dict(row)
    info["creator_username"] = get_username(info["creator_id"])
    info["mode"] = info["mode"].upper().replace("_", " ")
    info["benchmark"] = info["benchmark"].upper().replace("_", " ")
    return info<|MERGE_RESOLUTION|>--- conflicted
+++ resolved
@@ -376,29 +376,6 @@
     return pd.read_sql(sql, db_session.connection(), params=[game_id]).to_dict(orient="records")
 
 
-<<<<<<< HEAD
-=======
-def get_game_details_based_on_ids(game_ids: List[int]):
-    if not game_ids:
-        return None
-
-    sql = f"""
-        SELECT g.id, g.title, gs.status, gs.users
-        FROM games g
-          INNER JOIN game_status gs
-            ON g.id = gs.game_id
-          INNER JOIN (
-              SELECT game_id, MAX(timestamp) timestamp
-            FROM game_status
-            GROUP BY game_id
-          ) tmp ON tmp.game_id = gs.game_id AND
-                    tmp.timestamp = gs.timestamp
-          WHERE
-            g.id IN ({','.join(['%s'] * len(game_ids))});"""
-    return pd.read_sql(sql, db_session.connection(), params=game_ids)
-
-
->>>>>>> fa6c8b05
 # Functions for handling placing and execution of orders
 # ------------------------------------------------------
 def get_current_stock_holding(db_session, user_id, game_id, symbol):
