--- conflicted
+++ resolved
@@ -19,9 +19,7 @@
     SideBetPeriods,
     OrderTypes,
     BuyOrSell,
-    TimeInForce,
-    GameStakes
-)
+    TimeInForce)
 from backend.logic.base import (
     get_active_game_user_ids,
     standardize_email,
@@ -57,10 +55,6 @@
 # Default make game settings
 # --------------------------
 
-<<<<<<< HEAD
-DEFAULT_GAME_MODE = "winner_takes_all"
-=======
->>>>>>> c7c6c4e3
 DEFAULT_GAME_DURATION = 30  # days
 DEFAULT_BUYIN = 100  # dolllars
 DEFAULT_BENCHMARK = "return_ratio"
@@ -68,8 +62,6 @@
 DEFAULT_SIDEBET_PERIOD = "weekly"
 DEFAULT_INVITE_OPEN_WINDOW = 2  # Number of days for the open invite default
 DEFAULT_N_PARTICIPANTS_TO_START = 2  # Minimum number of participants required to have accepted an invite to start game
-DEFAULT_GAME_STAKES = "real"
-MAX_FUN_GAMES = 3  # The total number of just-for-fun games that you're allowed to have open at a time
 
 QUANTITY_DEFAULT = "Shares"
 QUANTITY_OPTIONS = ["Shares", "USD"]
@@ -80,7 +72,6 @@
 """
 BENCHMARKS = unpack_enumerated_field_mappings(Benchmarks)
 SIDE_BET_PERIODS = unpack_enumerated_field_mappings(SideBetPeriods)
-GAME_STAKES = unpack_enumerated_field_mappings(GameStakes)
 
 # Default play game settings
 # --------------------------
@@ -120,12 +111,6 @@
 
     def __str__(self):
         return "You can't transact a zero or negative quantity -- did you mean to change the buy/sell option? Support for short orders coming soon."
-
-
-class FunGamesLimit(Exception):
-
-    def __str__(self):
-        return f"The maximum number of just-for-fun games that you're allowed to have a time if {MAX_FUN_GAMES}"
 
 
 def make_random_game_title():
@@ -279,17 +264,10 @@
             GROUP BY game_id) grouped_gs
           ON
             gs.id = grouped_gs.max_id
-<<<<<<< HEAD
-          WHERE gs.status = 'active'
-        ) active_game_ids
-        ON
-          g.id = active_game_ids.game_id;""").fetchall()
-=======
           WHERE gs.status = %s
         ) pending_game_ids
         ON
           g.id = pending_game_ids.game_id;""", status).fetchall()
->>>>>>> c7c6c4e3
     return [x[0] for x in result]
 
 
@@ -421,11 +399,7 @@
             gs.game_id, 
             g.title,
             g.creator_id,
-<<<<<<< HEAD
-            g.stakes,
-=======
             g.game_mode,
->>>>>>> c7c6c4e3
             creator_info.profile_pic AS creator_avatar,
             creator_info.username AS creator_username,
             gs.users,
@@ -484,15 +458,6 @@
         return pd.read_sql(sql, conn, params=[game_id]).to_dict(orient="records")
 
 
-<<<<<<< HEAD
-def check_open_games_by_stakes(user_id: int, stakes: str):
-    """We only allow users to have a certain number of "just for fun" games open at a time before forcing them to play
-    for real stakes. This function checks that.
-    """
-    user_game_info = get_game_info_for_user(user_id)
-    if len([x for x in user_game_info if x["stakes"] == "fun"]) > MAX_FUN_GAMES:
-        raise FunGamesLimit
-=======
 def expire_finished_game(game_id: int):
     game_info = get_game_info(game_id)
     expiration_time = game_info["start_time"] + game_info["duration"] * SECONDS_IN_A_DAY + TIME_TO_SHOW_FINISHED_GAMES
@@ -501,7 +466,6 @@
         game_users = get_active_game_user_ids(game_id)
         add_row("game_status", game_id=game_id, status="expired", users=game_users, timestamp=current_time)
 
->>>>>>> c7c6c4e3
 
 # Functions for handling placing and execution of orders
 # ------------------------------------------------------
