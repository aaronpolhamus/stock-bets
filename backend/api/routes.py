import time
from functools import wraps

import jwt
from backend.bi.report_logic import (
    GAMES_PER_USER_PREFIX,
    ORDERS_PER_ACTIVE_USER_PREFIX
)
from backend.config import Config
from backend.database.db import db
from backend.logic.auth import (
    decode_token,
    make_user_entry_from_google,
    make_user_entry_from_facebook,
    make_session_token_from_uuid,
    register_username_with_token,
    register_user,
    ADMIN_USERS, check_against_invited_users
)
from backend.logic.base import (
    get_user_ids,
    get_game_info,
    get_pending_buy_order_value,
    fetch_price,
    get_user_information
)
from backend.logic.friends import (
    get_friend_invites_list,
    suggest_friends,
    get_friend_details,
    respond_to_friend_invite,
    invite_friend,
    email_platform_invitation,
    InvalidEmailError
)
from backend.logic.games import (
    get_external_invite_list_by_status,
    add_user_via_platform,
    add_user_via_email,
    leave_game,
    DEFAULT_INVITE_OPEN_WINDOW,
    respond_to_game_invite,
    get_user_invite_statuses_for_pending_game,
    get_user_invite_status_for_game,
    suggest_symbols,
    add_game,
    get_game_info_for_user,
    place_order,
    cancel_order,
    get_current_game_cash_balance,
    get_current_stock_holding,
    make_random_game_title,
    DEFAULT_GAME_DURATION,
    DEFAULT_BUYIN,
    DEFAULT_BENCHMARK,
    DEFAULT_SIDEBET_PERCENT,
    DEFAULT_SIDEBET_PERIOD,
    SIDE_BET_PERIODS,
    BENCHMARKS,
    DEFAULT_ORDER_TYPE,
    DEFAULT_BUY_SELL,
    DEFAULT_TIME_IN_FORCE,
    BUY_SELL_TYPES,
    ORDER_TYPES,
    TIME_IN_FORCE_TYPES,
    QUANTITY_DEFAULT,
    QUANTITY_OPTIONS,
    GAME_STAKES,
    DEFAULT_GAME_STAKES
)
from backend.logic.visuals import (
    format_time_for_response,
    update_order_details_table,
    ORDER_DETAILS_PREFIX,
    BALANCES_CHART_PREFIX,
    CURRENT_BALANCES_PREFIX,
    FIELD_CHART_PREFIX,
    LEADERBOARD_PREFIX,
    PAYOUTS_PREFIX,
    USD_FORMAT,
    ORDER_PERF_CHART_PREFIX
)
from backend.tasks.definitions import (
    async_update_all_games,
    async_cache_price,
    async_update_game_data,
    async_calculate_key_metrics
)
from backend.tasks.redis import unpack_redis_json
from flask import Blueprint, request, make_response, jsonify

routes = Blueprint("routes", __name__)

HEALTH_CHECK_RESPONSE = "Healthy, baby!"

# Error messages
# --------------
OAUTH_ERROR_MSG = "OAuth failed verification -- are you a hacker?"
INVALID_SIGNATURE_ERROR_MSG = "Couldn't decode session token -- are you a hacker?"
LOGIN_ERROR_MSG = "Login to receive valid session_token"
SESSION_EXP_ERROR_MSG = "You session token expired -- log back in"
MISSING_USERNAME_ERROR_MSG = "Didn't find 'username' in request body"
USERNAME_TAKE_ERROR_MSG = "This username is taken. Try another one?"
GAME_CREATED_MSG = "Game created! "
INVALID_OAUTH_PROVIDER_MSG = "Not a valid OAuth provider"
MISSING_OAUTH_PROVIDER_MSG = "Please specify the provider in the requests body"
ORDER_PLACED_MESSAGE = "Order placed successfully!"
GAME_RESPONSE_MSG = "Got it, we'll the game creator know."
FRIEND_INVITE_SENT_MSG = "Friend invite sent :)"
FRIEND_INVITE_RESPONSE_MSG = "Great, we'll let them know"
ADMIN_BLOCK_MSG = "This is a protected admin view. Check in with your team if you need permission to access"
NOT_INVITED_EMAIL = "The product is still in it's early beta and we're whitelisting. You'll get on soon!"
LEAVE_GAME_MESSAGE = "You've left the game"
EMAIL_SENT_MESSAGE = "Emails sent to your friends"
INVITED_MORE_USERS_MESSAGE = "Great, we'll let your friends know about the game"


# -------------- #
# Auth and login #
# -------------- #
def authenticate(f):
    @wraps(f)
    def decorated(*args, **kwargs):
        session_token = request.cookies.get('session_token')
        if not session_token:
            return make_response(LOGIN_ERROR_MSG, 401)
        try:
            jwt.decode(session_token, Config.SECRET_KEY)
            return f(*args, **kwargs)
        except jwt.ExpiredSignatureError:
            resp = make_response(SESSION_EXP_ERROR_MSG, 401)
        except jwt.InvalidSignatureError:
            resp = make_response(INVALID_SIGNATURE_ERROR_MSG, 401)
        return resp

    return decorated


def admin(f):
    @wraps(f)
    def decorated(*args, **kwargs):
        user_email = decode_token(request, "email")
        if user_email not in ADMIN_USERS:
            return make_response(ADMIN_BLOCK_MSG, 401)
        return f(*args, **kwargs)

    return decorated


@routes.route("/api/login", methods=["POST"])
def login():
    """Following a successful login, this allows us to create a new users. If the user already exists in the DB send
    back a SetCookie to allow for seamless interaction with the API. token_id comes from response.tokenId where the
    response is the returned value from the React-Google-Login component.
    """
    oauth_data = request.json
    provider = oauth_data.get("provider")
    if provider not in ["google", "facebook", "twitter"]:
        return make_response(INVALID_OAUTH_PROVIDER_MSG, 411)

    if provider == "google":
        user_entry, resource_uuid, status_code = make_user_entry_from_google(oauth_data["tokenId"],
                                                                             oauth_data["googleId"])

    if provider == "facebook":
        user_entry, resource_uuid, status_code = make_user_entry_from_facebook(oauth_data["accessToken"],
                                                                               oauth_data["userID"],
                                                                               oauth_data["name"],
                                                                               oauth_data["email"],
                                                                               oauth_data["picture"]["data"]["url"])

    if provider == "twitter":
        pass

    if status_code is not 200:
        return make_response(OAUTH_ERROR_MSG, status_code)

    if Config.CHECK_WHITE_LIST:
        if not check_against_invited_users(user_entry["email"]):
            return make_response(NOT_INVITED_EMAIL, 401)

    register_user(user_entry)
    session_token = make_session_token_from_uuid(resource_uuid)
    resp = make_response()
    resp.set_cookie("session_token", session_token, httponly=True, samesite="None", secure=True)
    return resp


@routes.route("/api/logout", methods=["POST"])
@authenticate
def logout():
    """Log user out of the backend by blowing away their session token
    """
    resp = make_response()
    resp.set_cookie("session_token", "", httponly=True, samesite="None", secure=True, expires=0)
    return resp


@routes.route("/api/set_username", methods=["POST"])
@authenticate
def set_username():
    """Invoke to set a user's username during welcome and subsequently when they want to change it
    """
    user_id = decode_token(request)
    user_email = decode_token(request, "email")
    candidate_username = request.json["username"]
    if candidate_username is None:
        make_response(MISSING_USERNAME_ERROR_MSG, 400)

    session_token = register_username_with_token(user_id, user_email, candidate_username)
    if session_token is not None:
        resp = make_response()
        resp.set_cookie("session_token", session_token, httponly=True, samesite="None", secure=True)
        return resp

    return make_response(USERNAME_TAKE_ERROR_MSG, 400)


# --------- #
# User info #
# --------- #


@routes.route("/api/get_user_info", methods=["POST"])
@authenticate
def get_user_info():
    user_id = decode_token(request)
    return jsonify(get_user_information(user_id))


@routes.route("/api/home", methods=["POST"])
@authenticate
def home():
    """Return some basic information about the user's profile, games, and bets in order to
    populate the landing page"""
    user_id = decode_token(request)
    user_info = get_user_information(user_id)
    user_info["game_info"] = get_game_info_for_user(user_id)
    return jsonify(user_info)


# ---------------- #
# Games management #
# ---------------- #


@routes.route("/api/game_defaults", methods=["POST"])
@authenticate
def game_defaults():
    """Returns information to the MakeGame form that contains the defaults and optional values that it needs
    to render fields correctly
    """
    user_id = decode_token(request)
    game_mode = request.json.get("game_mode")
    default_title = make_random_game_title()  # TODO: Enforce uniqueness at some point here
    friend_details = get_friend_details(user_id)
    available_invitees = [x["username"] for x in friend_details]
    resp = dict(
        title=default_title,
        duration=DEFAULT_GAME_DURATION,
        benchmark=DEFAULT_BENCHMARK,
        benchmarks=BENCHMARKS,
<<<<<<< HEAD
        available_invitees=available_invitees,
        stakes=GAME_STAKES,
        default_stakes=DEFAULT_GAME_STAKES
=======
>>>>>>> c7c6c4e3
    )
    if game_mode == "multi_player":
        resp.update(dict(
            buy_in=DEFAULT_BUYIN,
            side_bets_perc=DEFAULT_SIDEBET_PERCENT,
            side_bets_period=DEFAULT_SIDEBET_PERIOD,
            sidebet_periods=SIDE_BET_PERIODS,
            available_invitees=available_invitees,
            invite_window=DEFAULT_INVITE_OPEN_WINDOW
        ))
    return jsonify(resp)


@routes.route("/api/create_game", methods=["POST"])
@authenticate
def create_game():
    user_id = decode_token(request)
    game_settings = request.json
    add_game(
        user_id,
        game_settings["title"],
        game_settings["game_mode"],
        game_settings["duration"],
        game_settings["benchmark"],
        game_settings.get("buy_in"),
        game_settings.get("side_bets_perc"),
        game_settings.get("side_bets_period"),
        game_settings.get("invitees"),
        game_settings.get("invite_window"),
        game_settings.get("email_invitees")
    )
    return make_response(GAME_CREATED_MSG, 200)


@routes.route("/api/respond_to_game_invite", methods=["POST"])
@authenticate
def api_respond_to_game_invite():
    user_id = decode_token(request)
    game_id = request.json.get("game_id")
    decision = request.json.get("decision")
    respond_to_game_invite(game_id, user_id, decision, time.time())
    return make_response(GAME_RESPONSE_MSG, 200)


@routes.route("/api/get_pending_game_info", methods=["POST"])
@authenticate
def get_pending_game_info():
    game_id = request.json.get("game_id")

    records = dict()
    records["platform_invites"] = get_user_invite_statuses_for_pending_game(game_id)
    records["email_invites"] = get_external_invite_list_by_status(game_id, "pending")
    return jsonify(records)


@routes.route("/api/leave_game", methods=["POST"])
@authenticate
def api_leave_game():
    user_id = decode_token(request)
    game_id = request.json.get("game_id")
    leave_game(game_id, user_id)
    return make_response(LEAVE_GAME_MESSAGE, 200)


@routes.route("/api/invite_users_to_pending_game", methods=["POST"])
@authenticate
def invite_users_to_pending_game():
    user_id = decode_token(request)
    game_id = request.json.get("game_id")
    invitee_emails = request.json.get("email_invitees")
    invitees = request.json.get("invitees")

    if invitees is not None:
        invited_ids = get_user_ids(invitees)
        for invited_id in invited_ids:
            add_user_via_platform(game_id, invited_id)

    if invitee_emails is not None:
        try:
            for email in invitee_emails:
                add_user_via_email(game_id, user_id, email)
        except InvalidEmailError as e:
            make_response(f"{email} : {str(e)}", 400)

    return make_response(INVITED_MORE_USERS_MESSAGE, 200)

# --------------------------- #
# Order management and prices #
# --------------------------- #


@routes.route("/api/game_info", methods=["POST"])
@authenticate
def api_game_info():
    user_id = decode_token(request)
    game_id = request.json.get("game_id")
    game_info = get_game_info(game_id)
    game_info["is_host"] = game_info["creator_id"] == user_id
    game_info["user_status"] = get_user_invite_status_for_game(game_id, user_id)
    if game_info["game_status"] in ["active", "finished"]:
        game_info["leaderboard"] = unpack_redis_json(f"{LEADERBOARD_PREFIX}_{game_id}")["records"]
    return jsonify(game_info)


@routes.route("/api/order_form_defaults", methods=["POST"])
@authenticate
def order_form_defaults():
    game_id = request.json["game_id"]
    with db.engine.connect() as conn:
        title = conn.execute("SELECT title FROM games WHERE id = %s", game_id).fetchone()[0]

    resp = dict(
        title=title,
        game_id=game_id,
        order_type_options=ORDER_TYPES,
        order_type=DEFAULT_ORDER_TYPE,
        buy_sell_options=BUY_SELL_TYPES,
        buy_or_sell=DEFAULT_BUY_SELL,
        time_in_force_options=TIME_IN_FORCE_TYPES,
        time_in_force=DEFAULT_TIME_IN_FORCE,
        quantity_type=QUANTITY_DEFAULT,
        quantity_options=QUANTITY_OPTIONS
    )
    return jsonify(resp)


@routes.route("/api/place_order", methods=["POST"])
@authenticate
def api_place_order():
    """Placing an order involves several layers of conditional logic: is this is a buy or sell order? Stop, limit, or
    market? Do we either have the adequate cash on hand, or enough of a position in the stock for this order to be
    valid? Here an order_ticket from the frontend--along with the user_id tacked on during the API call--gets decoded,
    checked for validity, and booked. Market orders are fulfilled in the same step. Stop/limit orders are monitored on
    an ongoing basis by the celery schedule and book as their requirements are satisfies
    """

    user_id = decode_token(request)
    order_ticket = request.json
    game_id = order_ticket["game_id"]
    stop_limit_price = order_ticket.get("stop_limit_price")
    if stop_limit_price:
        stop_limit_price = float(stop_limit_price)

    try:
        symbol = order_ticket["symbol"].upper()  # ensure upper casing
        market_price, _ = fetch_price(symbol)
        cash_balance = get_current_game_cash_balance(user_id, game_id)
        current_holding = get_current_stock_holding(user_id, game_id, symbol)
        order_id = place_order(
            user_id,
            game_id,
            symbol,
            order_ticket["buy_or_sell"],
            cash_balance,
            current_holding,
            order_ticket["order_type"],
            order_ticket["quantity_type"],
            market_price,
            float(order_ticket["amount"]),
            order_ticket["time_in_force"],
            stop_limit_price)
    except Exception as e:
        return make_response(str(e), 400)

    update_order_details_table(game_id, user_id, order_id, "add")
    async_update_game_data.delay(game_id)
    return make_response(ORDER_PLACED_MESSAGE, 200)


@routes.route("/api/cancel_order", methods=["POST"])
@authenticate
def api_cancel_order():
    user_id = decode_token(request)
    game_id = request.json.get("game_id")
    order_id = request.json.get("order_id")
    cancel_order(order_id)
    update_order_details_table(game_id, user_id, order_id, "remove")
    return make_response(f"Cancelled orderId: {order_id}", 200)


@routes.route("/api/fetch_price", methods=["POST"])
@authenticate
def api_fetch_price():
    symbol = request.json.get("symbol")
    price, timestamp = fetch_price(symbol)
    async_cache_price.delay(symbol, price, timestamp)
    return jsonify({"price": price, "last_updated": format_time_for_response(timestamp)})


@routes.route("/api/suggest_symbols", methods=["POST"])
@authenticate
def api_suggest_symbols():
    user_id = decode_token(request)
    game_id = request.json["game_id"]
    text = request.json["text"]
    buy_or_sell = request.json["buy_or_sell"]
    return jsonify(suggest_symbols(game_id, user_id, text, buy_or_sell))


# ------- #
# Friends #
# ------- #


@routes.route("/api/send_friend_request", methods=["POST"])
@authenticate
def send_friend_request():
    user_id = decode_token(request)
    invited_username = request.json.get("friend_invitee")
    invited_id = get_user_ids([invited_username])[0]
    invite_friend(user_id, invited_id)
    return make_response(FRIEND_INVITE_SENT_MSG, 200)


@routes.route("/api/invite_users_by_email", methods=["POST"])
@authenticate
def invite_friend_by_email():
    user_id = decode_token(request)
    emails = request.json.get('friend_emails')
    for email in emails:
        try:
            email_platform_invitation(user_id, email)
        except InvalidEmailError as e:
            make_response(f"{email} : {str(e)}", 400)
    return make_response(EMAIL_SENT_MESSAGE, 200)


@routes.route("/api/respond_to_friend_request", methods=["POST"])
@authenticate
def respond_to_friend_request():
    """Note to frontend developers working with this endpoint: the acceptable response options are 'accepted' and
    'declined'
    """
    user_id = decode_token(request)
    requester_username = request.json.get("requester_username")
    decision = request.json.get("decision")
    respond_to_friend_invite(requester_username, user_id, decision)
    return make_response(FRIEND_INVITE_RESPONSE_MSG, 200)


@routes.route("/api/get_list_of_friends", methods=["POST"])
@authenticate
def get_list_of_friends():
    user_id = decode_token(request)
    return jsonify(get_friend_details(user_id))


@routes.route("/api/get_list_of_friend_invites", methods=["POST"])
@authenticate
def get_list_of_friend_invites():
    user_id = decode_token(request)
    return jsonify(get_friend_invites_list(user_id))


@routes.route("/api/suggest_friend_invites", methods=["POST"])
@authenticate
def suggest_friend_invites():
    user_id = decode_token(request)
    text = request.json.get("text")
    return jsonify(suggest_friends(user_id, text))


# ------- #
# Visuals #
# ------- #


@routes.route("/api/get_balances_chart", methods=["POST"])
@authenticate
def balances_chart():
    """Be default, the frontend will load with username = null for the chart selector dropdown, and we'll show them
    their own chart. When the user proactively picks a username to checkout, this will be sent in the POST request to
    this endpoint and used to pull up the appropriate chart
    """
    game_id = request.json.get("game_id")
    username = request.json.get("username")
    if username:
        user_id = get_user_ids([username])[0]
    else:
        user_id = decode_token(request)
    return jsonify(unpack_redis_json(f"{BALANCES_CHART_PREFIX}_{game_id}_{user_id}"))


@routes.route("/api/get_order_performance_chart", methods=["POST"])
@authenticate
def order_performance_chart():
    """This endpoints works exactly the same as balances_chart. See above for details
    """
    game_id = request.json.get("game_id")
    username = request.json.get("username")
    if username:
        user_id = get_user_ids([username])[0]
    else:
        user_id = decode_token(request)
    return jsonify(unpack_redis_json(f"{ORDER_PERF_CHART_PREFIX}_{game_id}_{user_id}"))


@routes.route("/api/get_field_chart", methods=["POST"])
@authenticate
def field_chart():
    game_id = request.json.get("game_id")
    f"field_chart_{game_id}"
    return jsonify(unpack_redis_json(f"{FIELD_CHART_PREFIX}_{game_id}"))


@routes.route("/api/get_current_balances_table", methods=["POST"])
@authenticate
def get_current_balances_table():
    game_id = request.json.get("game_id")
    user_id = decode_token(request)
    return jsonify(unpack_redis_json(f"{CURRENT_BALANCES_PREFIX}_{game_id}_{user_id}"))


@routes.route("/api/get_order_details_table", methods=["POST"])
@authenticate
def get_order_details_table():
    game_id = request.json.get("game_id")
    user_id = decode_token(request)
    return jsonify(unpack_redis_json(f"{ORDER_DETAILS_PREFIX}_{game_id}_{user_id}"))


@routes.route("/api/get_payouts_table", methods=["POST"])
@authenticate
def get_payouts_table():
    game_id = request.json.get("game_id")
    return jsonify(unpack_redis_json(f"{PAYOUTS_PREFIX}_{game_id}"))


# ----- #
# Stats #
# ----- #


@routes.route("/api/get_leaderboard", methods=["POST"])
@authenticate
def get_leaderboard():
    game_id = request.json.get("game_id")
    return jsonify(unpack_redis_json(f"{LEADERBOARD_PREFIX}_{game_id}"))


@routes.route("/api/get_cash_balances", methods=["POST"])
@authenticate
def get_cash_balances():
    game_id = request.json.get("game_id")
    user_id = decode_token(request)
    cash_balance = get_current_game_cash_balance(user_id, game_id)
    outstanding_buy_order_value = get_pending_buy_order_value(user_id, game_id)
    buying_power = cash_balance - outstanding_buy_order_value
    return jsonify({"cash_balance": USD_FORMAT.format(cash_balance), "buying_power": USD_FORMAT.format(buying_power)})


# ----- #
# Admin #
# ----- #


@routes.route("/api/verify_admin", methods=["POST"])
@authenticate
@admin
def verify_admin():
    return make_response("Welcome to admin", 200)


@routes.route("/api/refresh_game_statuses", methods=["POST"])
@authenticate
@admin
def refresh_visuals():
    async_update_all_games.delay()
    return make_response("refreshing visuals...", 200)


@routes.route("/api/refresh_metrics", methods=["POST"])
@authenticate
@admin
def refresh_metrics():
    async_calculate_key_metrics.delay()
    return make_response("refreshing metrics...", 200)


@routes.route("/api/games_per_users", methods=["POST"])
@authenticate
@admin
def api_games_per_users():
    return jsonify(unpack_redis_json(GAMES_PER_USER_PREFIX))


@routes.route("/api/orders_per_active_user", methods=["POST"])
@authenticate
@admin
def api_orders_per_active_user():
    return jsonify(unpack_redis_json(ORDERS_PER_ACTIVE_USER_PREFIX))


# ------ #
# DevOps #
# ------ #


@routes.route("/healthcheck", methods=["GET"])
def healthcheck():
    return make_response(HEALTH_CHECK_RESPONSE, 200)<|MERGE_RESOLUTION|>--- conflicted
+++ resolved
@@ -64,9 +64,7 @@
     ORDER_TYPES,
     TIME_IN_FORCE_TYPES,
     QUANTITY_DEFAULT,
-    QUANTITY_OPTIONS,
-    GAME_STAKES,
-    DEFAULT_GAME_STAKES
+    QUANTITY_OPTIONS
 )
 from backend.logic.visuals import (
     format_time_for_response,
@@ -260,12 +258,6 @@
         duration=DEFAULT_GAME_DURATION,
         benchmark=DEFAULT_BENCHMARK,
         benchmarks=BENCHMARKS,
-<<<<<<< HEAD
-        available_invitees=available_invitees,
-        stakes=GAME_STAKES,
-        default_stakes=DEFAULT_GAME_STAKES
-=======
->>>>>>> c7c6c4e3
     )
     if game_mode == "multi_player":
         resp.update(dict(
