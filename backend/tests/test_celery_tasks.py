import json
import time
from unittest import TestCase
from unittest.mock import patch

import pandas as pd
from backend.database.helpers import query_to_dict
from backend.logic.base import (
    SECONDS_IN_A_DAY,
    fetch_price,
    get_end_of_last_trading_day,
    posix_to_datetime,
    during_trading_day,
    get_trading_calendar,
)
from backend.logic.friends import (
    suggest_friends,
    get_friend_invites_list,
    get_friend_details, email_platform_invitation
)
from backend.logic.games import (
    leave_game,
    respond_to_game_invite,
    get_open_game_ids_past_window,
    service_open_game,
    process_order,
    add_game,
    place_order,
    get_all_open_orders,
    get_current_stock_holding,
    get_current_game_cash_balance,
    DEFAULT_INVITE_OPEN_WINDOW,
    DEFAULT_VIRTUAL_CASH
)
<<<<<<< HEAD
from backend.logic.winners import calculate_and_pack_metrics
=======
>>>>>>> c7c6c4e3
from backend.tasks.definitions import (
    async_process_all_open_orders,
    async_update_symbols_table,
    async_cache_price,
    async_update_all_index_values
)
from backend.tasks.redis import (
    rds,
    TASK_LOCK_MSG
)
from backend.tests import BaseTestCase
from database.db import engine
from logic.visuals import calculate_and_pack_game_metrics


def mock_send_invite_email(_requester_id, _email):
    return True


class TestStockDataTasks(BaseTestCase):

    def test_price_caching(self):
        symbol = "AMZN"
        with self.engine.connect() as conn:
            pre_count = conn.execute("SELECT COUNT(*) FROM prices;").fetchone()[0]

        # replicate internal dynamics of async_fetch_and_cache_prices
        with patch("backend.tasks.definitions.during_trading_day") as trading_day_mock:
            trading_day_mock.return_value = True

            price, timestamp = fetch_price(symbol)
            async_cache_price.apply(args=[symbol, price, timestamp])

            price, timestamp = fetch_price(symbol)
            async_cache_price.apply(args=[symbol, price, timestamp])

            price, timestamp = fetch_price(symbol)
            async_cache_price.apply(args=[symbol, price, timestamp])

        with self.engine.connect() as conn:
            post_count = conn.execute("SELECT COUNT(*) FROM prices;").fetchone()[0]
        self.assertEqual(post_count - pre_count, 3)

        # check to make sure that redundant entries aren't written to the price table
        symbol = "WORK"
        with patch("backend.tasks.definitions.during_trading_day") as trading_day_mock:
            trading_day_mock.return_value = True

            price, timestamp = fetch_price(symbol)
            async_cache_price.apply(args=[symbol, price, timestamp])
            with self.engine.connect() as conn:
                first_count = conn.execute("SELECT COUNT(*) FROM prices WHERE symbol = %s", symbol).fetchone()[0]
            self.assertEqual(first_count, 1)

            async_cache_price.apply(args=[symbol, price, timestamp])
            with self.engine.connect() as conn:
                second_count = conn.execute("SELECT COUNT(*) FROM prices WHERE symbol = %s", symbol).fetchone()[0]
            self.assertEqual(second_count, 1)

            price, timestamp = fetch_price(symbol)
            async_cache_price.apply(args=[symbol, price, timestamp])
            with self.engine.connect() as conn:
                third_count = conn.execute("SELECT COUNT(*) FROM prices WHERE symbol = %s", symbol).fetchone()[0]
            self.assertEqual(third_count, 2)

    @patch("backend.tasks.definitions.get_symbols_table")
    def test_stock_data_tasks(self, mocked_symbols_table):
        df = pd.DataFrame([{'symbol': "ACME", "name": "ACME CORP"}, {"symbol": "PSCS", "name": "PISCES VENTURES"}])
        mocked_symbols_table.return_value = df
        async_update_symbols_table.apply()  # (use apply for local execution in order to pass in the mock)
        with self.engine.connect() as conn:
            stored_df = pd.read_sql("SELECT * FROM symbols;", conn)

        self.assertEqual(stored_df["id"].to_list(), [1, 2])
        del stored_df["id"]
        pd.testing.assert_frame_equal(df, stored_df)

    def test_index_scrapers(self):
        """This test make sure that our external integration with yahoo finance via the celery workers is running
        properly, as well as that new indexes that get added to our inventory will be properly intitialized, as well as
        that close of day index values will be stored
        """

        with self.engine.connect() as conn:
            conn.execute("TRUNCATE indexes;")
            async_update_all_index_values.delay()
            df = pd.read_sql("SELECT * FROM indexes;", conn)

        iteration = 0
        while df.shape != (3, 4) and iteration < 30:
            time.sleep(1)
            with self.engine.connect() as conn:
                df = pd.read_sql("SELECT * FROM indexes;", conn)
            iteration += 1

        self.assertEqual(df.shape, (3, 4))
        if not during_trading_day():
            ref_day = time.time()
            eod = get_end_of_last_trading_day(ref_day)
            while eod > ref_day:
                ref_day -= SECONDS_IN_A_DAY
                eod = get_end_of_last_trading_day(ref_day)
            [self.assertEqual(eod, x) for x in df["timestamp"].to_list()]


class TestGameIntegration(BaseTestCase):

    def test_play_game_tasks(self):
        start_time = time.time()
        game_title = "lucky few"
        creator_id = 1
        mock_game = {
            "creator_id": creator_id,
            "title": game_title,
            "game_mode": "multi_player",
            "duration": 180,
            "buy_in": 100,
            "benchmark": "return_ratio",
            "side_bets_perc": 50,
            "side_bets_period": "weekly",
            "invitees": ["miguel", "murcitdev", "toofast"],
            "invite_window": DEFAULT_INVITE_OPEN_WINDOW
        }

        add_game(
            mock_game["creator_id"],
            mock_game["title"],
            mock_game["game_mode"],
            mock_game["duration"],
            mock_game["benchmark"],
            mock_game["buy_in"],
            mock_game["side_bets_perc"],
            mock_game["side_bets_period"],
            mock_game["invitees"],
            mock_game["invite_window"]
        )

        game_entry = query_to_dict("SELECT * FROM games WHERE title = %s", game_title)[0]

        # Check the game entry table
        # OK for these results to shift with the test fixtures
        game_id = 9
        self.assertEqual(game_entry["id"], game_id)
        for k, v in mock_game.items():
            if k == "invitees":
                continue
            if k == "invite_window":
                self.assertAlmostEqual(game_entry[k], start_time + DEFAULT_INVITE_OPEN_WINDOW * SECONDS_IN_A_DAY, 3)
                continue
            self.assertAlmostEqual(game_entry[k], v, 1)

        # Confirm that game status was updated as expected
        # ------------------------------------------------
        game_status_entry = query_to_dict("SELECT * FROM game_status WHERE game_id = %s", game_id)[0]
        self.assertEqual(game_status_entry["id"], 16)
        self.assertEqual(game_status_entry["game_id"], game_id)
        self.assertEqual(game_status_entry["status"], "pending")
        users_from_db = json.loads(game_status_entry["users"])
        self.assertEqual(set(users_from_db), {3, 4, 5, 1})

        # and that the game invites table is working as well
        # --------------------------------------------------
        with self.engine.connect() as conn:
            game_invites_df = pd.read_sql("SELECT * FROM game_invites WHERE game_id = %s", conn, params=[game_id])

        self.assertEqual(game_invites_df.shape, (4, 5))
        for _, row in game_invites_df.iterrows():
            self.assertIn(row["user_id"], users_from_db)
            status = "invited"
            if row["user_id"] == creator_id:
                status = "joined"
            self.assertEqual(row["status"], status)
            # less than a two-second difference between when we sent the data and when it was logged. If the local
            # celery worked is gummed up and not working properly this can fail
            self.assertTrue(row["timestamp"] - start_time < 2)

        # we'll mock in a time value for the current game in a moment, but first check that async_service_open_games is
        # working as expected

        with self.engine.connect() as conn:
            gi_count_pre = conn.execute("SELECT COUNT(*) FROM game_invites;").fetchone()[0]

        open_game_ids = get_open_game_ids_past_window()
        for _id in open_game_ids:
            service_open_game(_id)

        with self.engine.connect() as conn:
            gi_count_post = conn.execute("SELECT COUNT(*) FROM game_invites;").fetchone()[0]

        self.assertEqual(gi_count_post - gi_count_pre, 6)  # We expect to see two expired invites
        with self.engine.connect() as conn:
            df = pd.read_sql("SELECT game_id, user_id, status FROM game_invites WHERE game_id in (1, 2)", conn)
            self.assertEqual(df[df["user_id"] == 5]["status"].to_list(), ["invited", "expired"])
            self.assertEqual(df[(df["user_id"] == 3) & (df["game_id"] == 2)]["status"].to_list(), ["joined", "expired"])

        # murcitdev is going to decline to play, toofast and miguel will play and receive their virtual cash balances
        # -----------------------------------------------------------------------------------------------------------
        for user_id in [3, 4]:
            respond_to_game_invite(game_id, user_id, "joined", time.time())
        respond_to_game_invite(game_id, 5, "declined", time.time())

        # So far so good. Pretend that we're now past the invite open window and it's time to play
        # ----------------------------------------------------------------------------------------
        game_start_time = time.time() + DEFAULT_INVITE_OPEN_WINDOW * SECONDS_IN_A_DAY + 1
        with patch("backend.logic.games.time") as mock_time:
            # users have joined, and we're past the invite window
            mock_time.time.return_value = game_start_time
            open_game_ids = get_open_game_ids_past_window()
            for _id in open_game_ids:
                service_open_game(_id)

            with self.engine.connect() as conn:
                # Verify game updated to active status and active players
                game_status = conn.execute(
                    "SELECT status, users FROM game_status WHERE game_id = %s ORDER BY id DESC LIMIT 0, 1",
                    game_id).fetchone()
                self.assertEqual(game_status[0], "active")
                self.assertEqual(len(set(json.loads(game_status[1])) - {1, 3, 4}), 0)

                # Verify that we have three plays for game 5 with $1,000,000 virtual cash balances
                res = conn.execute(
                    "SELECT balance FROM game_balances WHERE game_id = %s AND balance_type = 'virtual_cash';",
                    game_id).fetchall()
                balances = [x[0] for x in res]
                self.assertIs(len(balances), 3)
                self.assertTrue(all([x == DEFAULT_VIRTUAL_CASH for x in balances]))

        # For now I've tried to keep things simple and divorce the ordering part of the integration test from game
        # startup. May need to close the loop on this later when expanding the test to cover payouts
        game_start_time = 1590508896
        # Place two market orders and a buy limit order
        with patch("backend.logic.games.time") as mock_game_time, patch(
                "backend.logic.base.time") as mock_data_time:
            mock_game_time.time.return_value = mock_data_time.time.return_value = game_start_time + 300

            # Everything working as expected. Place a couple buy orders to get things started
            stock_pick = "AMZN"
            user_id = 1
            order_quantity = 500_000
            amzn_price, _ = fetch_price(stock_pick)

            cash_balance = get_current_game_cash_balance(user_id, game_id)
            current_holding = get_current_stock_holding(user_id, game_id, stock_pick)
            place_order(
                user_id=user_id,
                game_id=game_id,
                symbol=stock_pick,
                buy_or_sell="buy",
                cash_balance=cash_balance,
                current_holding=current_holding,
                order_type="market",
                quantity_type="USD",
                market_price=amzn_price,
                amount=order_quantity,
                time_in_force="day"
            )

            original_amzn_holding = get_current_stock_holding(user_id, game_id, stock_pick)
            updated_cash = get_current_game_cash_balance(user_id, game_id)
            expected_quantity = order_quantity // amzn_price
            expected_cost = expected_quantity * amzn_price
            self.assertEqual(original_amzn_holding, expected_quantity)
            test_user_original_cash = DEFAULT_VIRTUAL_CASH - expected_cost
            self.assertAlmostEqual(updated_cash, test_user_original_cash, 2)

            stock_pick = "MELI"
            user_id = 4
            order_quantity = 600
            meli_price = 600

            cash_balance = get_current_game_cash_balance(user_id, game_id)
            current_holding = get_current_stock_holding(user_id, game_id, stock_pick)
            place_order(
                user_id=user_id,
                game_id=game_id,
                symbol=stock_pick,
                buy_or_sell="buy",
                cash_balance=cash_balance,
                current_holding=current_holding,
                order_type="market",
                quantity_type="Shares",
                market_price=meli_price,
                amount=order_quantity,
                time_in_force="day"
            )

            original_meli_holding = get_current_stock_holding(user_id, game_id, stock_pick)
            original_miguel_cash = get_current_game_cash_balance(user_id, game_id)
            self.assertEqual(original_meli_holding, order_quantity)
            miguel_cash = DEFAULT_VIRTUAL_CASH - order_quantity * meli_price
            self.assertAlmostEqual(original_miguel_cash, miguel_cash, 2)

            stock_pick = "NVDA"
            user_id = 3
            order_quantity = 1420
            nvda_limit_ratio = 0.95
            nvda_price = 350
            stop_limit_price = nvda_price * nvda_limit_ratio

            cash_balance = get_current_game_cash_balance(user_id, game_id)
            current_holding = get_current_stock_holding(user_id, game_id, stock_pick)
            place_order(
                user_id=user_id,
                game_id=game_id,
                symbol=stock_pick,
                buy_or_sell="buy",
                cash_balance=cash_balance,
                current_holding=current_holding,
                order_type="limit",
                quantity_type="Shares",
                market_price=nvda_price,
                amount=order_quantity,
                time_in_force="until_cancelled",
                stop_limit_price=stop_limit_price
            )

            updated_holding = get_current_stock_holding(user_id, game_id, stock_pick)
            updated_cash = get_current_game_cash_balance(user_id, game_id)
            self.assertEqual(updated_holding, 0)
            self.assertEqual(updated_cash, DEFAULT_VIRTUAL_CASH)

        with patch("backend.logic.games.fetch_price") as mock_price_fetch, patch(
                "backend.logic.base.time") as mock_base_time, patch("backend.logic.games.time") as mock_game_time:

            order_clear_price = stop_limit_price - 5

            amzn_stop_ratio = 0.9
            meli_limit_ratio = 1.1
            mock_price_fetch.side_effect = [
                (order_clear_price, None),
                (amzn_stop_ratio * amzn_price - 1, None),
                (meli_limit_ratio * meli_price + 1, None),
            ]
            mock_game_time.time.side_effect = [
                game_start_time + 24 * 60 * 60,  # NVDA order from above
                game_start_time + 24 * 60 * 60,
                game_start_time + 24 * 60 * 60,
                game_start_time + 24 * 60 * 60,
                game_start_time + 24 * 60 * 60,
                game_start_time + 24 * 60 * 60 + 1000,  # AMZN order needs to clear on the same day
                game_start_time + 48 * 60 * 60,  # MELI order is open until being cancelled
                game_start_time + 48 * 60 * 60,
                game_start_time + 48 * 60 * 60,
                game_start_time + 48 * 60 * 60,
                game_start_time + 48 * 60 * 60,
            ]

            mock_base_time.time.side_effect = [
                game_start_time + 24 * 60 * 60,
                game_start_time + 24 * 60 * 60,
                game_start_time + 24 * 60 * 60,
                game_start_time + 24 * 60 * 60 + 1000,
                game_start_time + 24 * 60 * 60 + 1000,
                game_start_time + 24 * 60 * 60 + 1000,
                game_start_time + 48 * 60 * 60,
                game_start_time + 48 * 60 * 60,
                game_start_time + 48 * 60 * 60,
                game_start_time + 48 * 60 * 60,
            ]

            # First let's go ahead and clear that last transaction that we had above
            with self.engine.connect() as conn:
                open_order_id = conn.execute("""
                                             SELECT id 
                                             FROM orders 
                                             WHERE user_id = %s AND game_id = %s AND symbol = %s;""",
                                             user_id, game_id, stock_pick).fetchone()[0]

            process_order(open_order_id)
            updated_holding = get_current_stock_holding(user_id, game_id, stock_pick)
            updated_cash = get_current_game_cash_balance(user_id, game_id)
            self.assertEqual(updated_holding, order_quantity)
            self.assertAlmostEqual(updated_cash, DEFAULT_VIRTUAL_CASH - order_clear_price * order_quantity, 3)

            # Now let's go ahead and place stop-loss and stop-limit orders against existing positions
            stock_pick = "AMZN"
            user_id = 1
            order_quantity = 250_000

            cash_balance = get_current_game_cash_balance(user_id, game_id)
            current_holding = get_current_stock_holding(user_id, game_id, stock_pick)
            stop_limit_price = amzn_stop_ratio * amzn_price
            place_order(
                user_id=user_id,
                game_id=game_id,
                symbol=stock_pick,
                buy_or_sell="sell",
                cash_balance=cash_balance,
                current_holding=current_holding,
                order_type="stop",
                quantity_type="USD",
                market_price=stop_limit_price + 10,
                amount=order_quantity,
                time_in_force="day",
                stop_limit_price=stop_limit_price
            )

            amzn_sales_entry = query_to_dict("""
                SELECT id, price, quantity
                FROM orders 
                WHERE user_id = %s AND game_id = %s AND symbol = %s
                ORDER BY id DESC LIMIT 0, 1;
            """, user_id, game_id, stock_pick)[0]

            stock_pick = "MELI"
            user_id = 4
            miguel_order_quantity = 300

            cash_balance = get_current_game_cash_balance(user_id, game_id)
            current_holding = get_current_stock_holding(user_id, game_id, stock_pick)
            place_order(
                user_id=user_id,
                game_id=game_id,
                symbol=stock_pick,
                buy_or_sell="sell",
                cash_balance=cash_balance,
                current_holding=current_holding,
                order_type="limit",
                quantity_type="Shares",
                market_price=meli_limit_ratio * meli_price - 10,
                amount=miguel_order_quantity,
                time_in_force="until_cancelled",
                stop_limit_price=meli_limit_ratio * meli_price
            )

            with self.engine.connect() as conn:
                meli_open_order_id = conn.execute("""
                                                  SELECT id 
                                                  FROM orders 
                                                  WHERE user_id = %s AND game_id = %s AND symbol = %s
                                                  ORDER BY id DESC LIMIT 0, 1;""",
                                                  user_id, game_id, stock_pick).fetchone()[0]

            process_order(amzn_sales_entry["id"])
            process_order(meli_open_order_id)

            with self.engine.connect() as conn:
                query = """
                    SELECT o.user_id, o.id, o.symbol, os.clear_price
                    FROM orders o
                    INNER JOIN
                    order_status os
                    ON
                      o.id = os.order_id
                    WHERE
                      os.status = 'fulfilled' AND
                      game_id = %s;
                """
                df = pd.read_sql(query, conn, params=[game_id])

            test_user_id = 1
            test_user_stock = "AMZN"
            updated_holding = get_current_stock_holding(test_user_id, game_id, test_user_stock)
            updated_cash = get_current_game_cash_balance(test_user_id, game_id)
            amzn_clear_price = df[df["id"] == amzn_sales_entry["id"]].iloc[0]["clear_price"]
            # This test is a little bit awkward because of how we are handling floating point for prices and
            # doing integer round here. This may need to become more precise in the future
            self.assertEqual(updated_holding, original_amzn_holding - amzn_sales_entry["quantity"])
            self.assertAlmostEqual(updated_cash,
                                   test_user_original_cash + amzn_sales_entry["quantity"] * amzn_clear_price, 2)

            test_user_id = 4
            test_user_stock = "MELI"
            updated_holding = get_current_stock_holding(test_user_id, game_id, test_user_stock)
            updated_cash = get_current_game_cash_balance(test_user_id, game_id)
            meli_clear_price = df[df["id"] == meli_open_order_id].iloc[0]["clear_price"]
            shares_sold = miguel_order_quantity
            self.assertEqual(updated_holding, original_meli_holding - shares_sold)
            self.assertAlmostEqual(updated_cash, original_miguel_cash + shares_sold * meli_clear_price, 2)

            # if all users leave at the end of a game, that game should shut down
            leave_game(game_id, 1)
            leave_game(game_id, 3)
            leave_game(game_id, 4)

            game_status_entry = query_to_dict(
                "SELECT * FROM game_status WHERE game_id = %s ORDER BY id DESC LIMIT 0, 1;", game_id)[0]
            self.assertEqual(game_status_entry["status"], "expired")
            self.assertEqual(json.loads(game_status_entry["users"]), [])
            game_invites_entries = query_to_dict(
                "SELECT * FROM game_invites WHERE game_id = %s ORDER BY id DESC LIMIT 0, 3;", game_id)
            for entry in game_invites_entries:
                self.assertEqual(entry["status"], "left")


class TestVisualAssetsTasks(BaseTestCase):

    def test_async_process_all_open_orders(self):
        # TODO: this task can only run during trading hours, but since it's so critical to the app we allow it to be
        # here, in spite of being time-dependent
        if during_trading_day():
            user_id = 1
            game_id = 3

            # Place a guaranteed-to-clear order
            buy_stock = "MSFT"
            mock_buy_order = {"amount": 1,
                              "buy_or_sell": "buy",
                              "game_id": 3,
                              "order_type": "stop",
                              "stop_limit_price": 1,
                              "market_price": 0.5,
                              "quantity_type": "Shares",
                              "symbol": buy_stock,
                              "time_in_force": "until_cancelled"
                              }
            current_cash_balance = get_current_game_cash_balance(user_id, game_id)
            current_holding = get_current_stock_holding(user_id, game_id, buy_stock)
            place_order(user_id,
                        game_id,
                        mock_buy_order["symbol"],
                        mock_buy_order["buy_or_sell"],
                        current_cash_balance,
                        current_holding,
                        mock_buy_order["order_type"],
                        mock_buy_order["quantity_type"],
                        mock_buy_order["market_price"],
                        mock_buy_order["amount"],
                        mock_buy_order["time_in_force"],
                        mock_buy_order["stop_limit_price"])

            # Place a guaranteed-to-clear order
            buy_stock = "AAPL"
            mock_buy_order = {"amount": 1,
                              "buy_or_sell": "buy",
                              "game_id": 3,
                              "order_type": "stop",
                              "stop_limit_price": 1,
                              "market_price": 0.5,
                              "quantity_type": "Shares",
                              "symbol": buy_stock,
                              "time_in_force": "until_cancelled"
                              }
            current_cash_balance = get_current_game_cash_balance(user_id, game_id)
            current_holding = get_current_stock_holding(user_id, game_id, buy_stock)
            place_order(user_id,
                        game_id,
                        mock_buy_order["symbol"],
                        mock_buy_order["buy_or_sell"],
                        current_cash_balance,
                        current_holding,
                        mock_buy_order["order_type"],
                        mock_buy_order["quantity_type"],
                        mock_buy_order["market_price"],
                        mock_buy_order["amount"],
                        mock_buy_order["time_in_force"],
                        mock_buy_order["stop_limit_price"])

            open_orders = get_all_open_orders()
            starting_open_orders = len(open_orders)
            self.assertEqual(starting_open_orders, 6)
            async_process_all_open_orders.apply()
            new_open_orders = get_all_open_orders()
            self.assertLessEqual(starting_open_orders - len(new_open_orders), 4)


class TestStatsProduction(BaseTestCase):

    def test_game_player_stats(self):
        game_id = 3
        calculate_and_pack_game_metrics(game_id)

        sharpe_ratio_3_4 = rds.get("sharpe_ratio_3_4")
        while sharpe_ratio_3_4 is None:
            sharpe_ratio_3_4 = rds.get("sharpe_ratio_3_4")
        sharpe_ratio_3_3 = rds.get("sharpe_ratio_3_3")
        sharpe_ratio_3_1 = rds.get("sharpe_ratio_3_1")
        return_ratio_3_1 = rds.get("return_ratio_3_1")
        return_ratio_3_3 = rds.get("return_ratio_3_3")
        return_ratio_3_4 = rds.get("return_ratio_3_4")
        self.assertIsNotNone(sharpe_ratio_3_3)
        self.assertIsNotNone(sharpe_ratio_3_1)
        self.assertIsNotNone(return_ratio_3_1)
        self.assertIsNotNone(return_ratio_3_3)
        self.assertIsNotNone(return_ratio_3_4)


class TestFriendManagement(BaseTestCase):

    def test_friend_management(self):
        user_id = 1
        # check out who the tests user's friends are currently:
        friend_details = get_friend_details(user_id)
        expected_friends = set(['toofast', 'miguel'] + [f"minion{x}" for x in range(1, 31)])
        self.assertEqual(set([x["username"] for x in friend_details]), expected_friends)

        # what friend invites does the test user have pending?
        friend_list = get_friend_invites_list(user_id)
        self.assertEqual(friend_list, ["murcitdev"])

        # if the test user wants to invite some friends, who's available? We shouldn't see the invite from murcitdev,
        # and we shouldn't the original dummy user, who hasn't picked a username yet
        result = suggest_friends(user_id, "d")
        dummy_match = [x["username"] for x in result if x["label"] == "suggested"]
        self.assertEqual(dummy_match, ["dummy2"])

    @patch('backend.logic.friends.send_invite_email', mock_send_invite_email)
    def test_email_platform_invitation(self):
        user_id = 1
        friend_email = 'mocking_another_email@gmail.com'
        email_platform_invitation(user_id, friend_email)
        with engine.connect() as conn:
            count = conn.execute("SELECT COUNT(*) FROM external_invites WHERE invited_email = %s;",
                                 friend_email).fetchall()
        self.assertEqual(1, count[0][0])


class TestDataAccess(BaseTestCase):

    def test_get_symbols(self):
        """For now we pull data from IEX cloud. We also scrape their daily published listing of available symbols to
        build the selection inventory for the frontend. Although the core data source will change in the future, these
        operations need to remain intact.
        """
        n_rows = 3
        res = async_update_symbols_table.delay(n_rows)
        while not res.ready():
            continue
        with self.engine.connect() as conn:
            symbols_table = pd.read_sql("SELECT * FROM symbols", conn)
        self.assertEqual(symbols_table.shape, (n_rows, 3))
        self.assertEqual(symbols_table.iloc[0]["symbol"][0], 'A')


class TestTaskLocking(BaseTestCase):

    def test_process_open_orders(self):
        """This test simulates a situation where multiple process open orders tasks are queued simultaneously. We don't
        want this to happen because it can result in an order being cleared multiple times
        """
        rds.flushall()
        res1 = async_process_all_open_orders.delay()
        res2 = async_process_all_open_orders.delay()
        res3 = async_process_all_open_orders.delay()
        res4 = async_process_all_open_orders.delay()
        res5 = async_process_all_open_orders.delay()
        while not res1.ready():
            continue
        self.assertIsNone(res1.get())
        self.assertEqual(res2.get(), TASK_LOCK_MSG)
        self.assertEqual(res3.get(), TASK_LOCK_MSG)
        self.assertEqual(res4.get(), TASK_LOCK_MSG)
        self.assertEqual(res5.get(), TASK_LOCK_MSG)


class TestRedisCaching(TestCase):

    def test_task_caching(self):
        rds.flushall()
        test_time = posix_to_datetime(time.time()).date()
        start = time.time()
        _ = get_trading_calendar(test_time, test_time)
        time1 = time.time() - start

        start = time.time()
        _ = get_trading_calendar(test_time, test_time)
        time2 = time.time() - start

        self.assertLess(time2, time1 / 4)  # "4" is a hueristic for 'substantial performance improvement'
        self.assertIn("rc:get_trading_calendar", rds.keys()[0])<|MERGE_RESOLUTION|>--- conflicted
+++ resolved
@@ -32,10 +32,6 @@
     DEFAULT_INVITE_OPEN_WINDOW,
     DEFAULT_VIRTUAL_CASH
 )
-<<<<<<< HEAD
-from backend.logic.winners import calculate_and_pack_metrics
-=======
->>>>>>> c7c6c4e3
 from backend.tasks.definitions import (
     async_process_all_open_orders,
     async_update_symbols_table,
