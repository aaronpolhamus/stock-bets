--- conflicted
+++ resolved
@@ -1,20 +1,15 @@
 import json
 import time
-from unittest import TestCase
 from unittest.mock import patch
 
 from backend.tasks.redis import dlm
 import pandas as pd
 from backend.database.helpers import query_to_dict
 from backend.logic.base import (
-<<<<<<< HEAD
+    posix_to_datetime,
     during_trading_day,
+    get_trading_calendar,
     get_end_of_last_trading_day
-=======
-    posix_to_datetime,
-    get_trading_calendar,
-    during_trading_day
->>>>>>> 0fc70c92
 )
 from backend.logic.games import (
     respond_to_game_invite,
