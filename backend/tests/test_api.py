import json
import time

import jwt
import pandas as pd
from backend.api.routes import (
    INVALID_SIGNATURE_ERROR_MSG,
    LOGIN_ERROR_MSG,
    SESSION_EXP_ERROR_MSG,
    USERNAME_TAKE_ERROR_MSG,
    OAUTH_ERROR_MSG,
    INVALID_OAUTH_PROVIDER_MSG,
    EMAIL_NOT_FOUND_MSG,
    EMAIL_ALREADY_LOGGED_MSG
)
from backend.config import Config
from backend.database.fixtures.mock_data import populate_table
from backend.database.helpers import (
    reset_db,
    unpack_enumerated_field_mappings,
    query_to_dict
)
from backend.database.models import GameModes, Benchmarks, SideBetPeriods
from backend.logic.auth import create_jwt
from backend.logic.base import (
    SECONDS_IN_A_DAY,
    USD_FORMAT,
    during_trading_day,
    fetch_price)
from backend.logic.games import (
    DEFAULT_GAME_DURATION,
    DEFAULT_BUYIN,
    DEFAULT_BENCHMARK,
    DEFAULT_SIDEBET_PERCENT,
    DEFAULT_SIDEBET_PERIOD,
    DEFAULT_INVITE_OPEN_WINDOW,
    DEFAULT_VIRTUAL_CASH,
    InsufficientHoldings,
    InsufficientFunds,
    LimitError
)
from backend.logic.visuals import (
    compile_and_pack_player_leaderboard,
    make_user_balances_chart_data,
    serialize_and_pack_balances_chart,
    serialize_and_pack_winners_table,
    serialize_and_pack_order_details,
    calculate_and_pack_game_metrics,
    LEADERBOARD_PREFIX,
    CURRENT_BALANCES_PREFIX,
    PENDING_ORDERS_PREFIX,
    FULFILLED_ORDER_PREFIX,
    PAYOUTS_PREFIX,
    BALANCES_CHART_PREFIX
)
from backend.tasks.airflow import trigger_dag
from backend.tasks.redis import (
    rds,
    unpack_redis_json
)
from backend.tests import BaseTestCase

HOST_URL = 'https://localhost:5000/api'


class TestUserManagement(BaseTestCase):

    def test_jwt_and_authentication(self):
        # registration error with faked token
        res = self.requests_session.post(f"{HOST_URL}/login",
                                         json={"provider": "google", "tokenId": "bad", "googleId": "fake"},
                                         verify=False)
        self.assertEqual(res.status_code, 400)
        self.assertEqual(res.text, OAUTH_ERROR_MSG)

        res = self.requests_session.post(f"{HOST_URL}/login", json={"msg": "dummy_token", "provider": "fake"},
                                         verify=False)
        self.assertEqual(res.status_code, 411)
        self.assertEqual(res.text, INVALID_OAUTH_PROVIDER_MSG)

        # token creation and landing
        with self.engine.connect() as conn:
            user_id, name, email, pic, username, created_at, _, _, _ = conn.execute(
                "SELECT * FROM users WHERE email = %s;", Config.TEST_CASE_EMAIL).fetchone()

        session_token = create_jwt(email, user_id, username)
        decoded_token = jwt.decode(session_token, Config.SECRET_KEY, algorithms=Config.JWT_ENCODE_ALGORITHM)
        self.assertEqual(decoded_token["email"], email)
        self.assertEqual(decoded_token["user_id"], user_id)
        self.assertEqual(decoded_token["username"], username)

        res = self.requests_session.post(f"{HOST_URL}/home", cookies={"session_token": session_token}, verify=False)
        self.assertEqual(res.status_code, 200)
        data = res.json()
        # check basic profile info
        self.assertEqual(data["email"], email)
        self.assertEqual(data["name"], name)
        self.assertEqual(data["username"], username)
        self.assertEqual(data["profile_pic"], pic)

        # check valid output from the /home endpoint. There should be one pending invite for valiant roset, with
        # test game being active
        for game_data in data["game_info"]:
            if game_data["title"] == "valiant roset":
                self.assertEqual(game_data["game_status"], "pending")

            if game_data["title"] == "test game":
                self.assertEqual(game_data["game_status"], "active")

            if game_data["title"] == "finished game to show":
                self.assertEqual(game_data["game_status"], "finished")

            if game_data["title"] == "finished game to hide":
                self.assertEqual(game_data["game_status"], "finished")

        # logout -- this should blow away the previously created session token, logging out the user
        res = self.requests_session.post(f"{HOST_URL}/logout", cookies={"session_token": session_token}, verify=False)
        msg = 'session_token=; Expires=Thu, 01-Jan-1970 00:00:00 GMT; Secure; HttpOnly; Path=/'
        self.assertEqual(res.headers['Set-Cookie'], msg)

        # expired token...
        session_token = create_jwt(email, user_id, None, mins_per_session=1 / 60)
        time.sleep(2)
        res = self.requests_session.post(f"{HOST_URL}/home", cookies={"session_token": session_token}, verify=False)
        self.assertEqual(res.status_code, 401)
        self.assertEqual(res.text, SESSION_EXP_ERROR_MSG)

        # no session token sent -- user tried to skip the login step and go directly to landing page
        res = self.requests_session.post(f"{HOST_URL}/home", verify=False)
        self.assertEqual(res.status_code, 401)
        self.assertEqual(res.text, LOGIN_ERROR_MSG)

        # session token sent, but wasn't encrypted with our SECRET_KEY
        session_token = create_jwt(email, user_id, None, secret_key="itsasecret")
        res = self.requests_session.post(f"{HOST_URL}/home", cookies={"session_token": session_token}, verify=False)
        self.assertEqual(res.status_code, 401)
        self.assertEqual(res.text, INVALID_SIGNATURE_ERROR_MSG)

    def test_set_username(self):
        # set username endpoint test
        with self.engine.connect() as conn:
            user_id, name, email, pic, username, created_at, _, _, _ = conn.execute(
                "SELECT * FROM users WHERE email = %s;", "dummy@example.test").fetchone()

        self.assertIsNone(username)
        session_token = create_jwt(email, user_id, username)
        new_username = "peaches"
        res = self.requests_session.post(f"{HOST_URL}/set_username", json={"username": new_username},
                                         cookies={"session_token": session_token}, verify=False)
        self.assertEqual(res.status_code, 200)
        # least-code way that I could find to persist DB changes to sqlalchemy API, but feels janky...
        with self.engine.connect() as conn:
            updated_username = conn.execute("SELECT username FROM users WHERE name = 'dummy';").fetchone()[0]
        self.assertEqual(new_username, updated_username)
        # check the cookie to be sure that it has been updated with the new proper username as well
        decoded_token = jwt.decode(res.cookies.get("session_token"), Config.SECRET_KEY,
                                   algorithms=Config.JWT_ENCODE_ALGORITHM)
        self.assertEqual(decoded_token["username"], new_username)
        self.assertEqual(decoded_token["email"], email)

        # take username fails with 400 error
        with self.engine.connect() as conn:
            user_id, name, email, pic, user_name, created_at, _, _, _ = conn.execute(
                "SELECT * FROM users WHERE email = %s;", "dummy@example.test").fetchone()
        session_token = create_jwt(email, user_id, user_name)
        res = self.requests_session.post(f"{HOST_URL}/set_username", json={"username": new_username},
                                         cookies={"session_token": session_token}, verify=False)
        self.assertEqual(res.status_code, 400)
        self.assertEqual(res.text, USERNAME_TAKE_ERROR_MSG)

    def test_username_and_pwd_login(self):
        email = "me@example.com"
        password = "secret"
        res = self.requests_session.post(f"{HOST_URL}/login",
                                         json=dict(provider="stockbets", password=password, email=email),
                                         verify=False)
        self.assertEqual(res.status_code, 403)
        self.assertEqual(res.text, EMAIL_NOT_FOUND_MSG)

        res = self.requests_session.post(f"{HOST_URL}/login",
                                         json=dict(provider="stockbets", password=password, email=email,
                                                   is_sign_up=True), verify=False)
        self.assertEqual(res.status_code, 200)
        user_entry = query_to_dict("SELECT * FROM users WHERE email = %s;", email)[0]
        self.assertEqual(user_entry["password"], password)

        res = self.requests_session.post(f"{HOST_URL}/login",
                                         json=dict(provider="stockbets", password=password, email=email,
                                                   is_sign_up=True), verify=False)
        self.assertEqual(res.status_code, 403)
        self.assertEqual(res.text, EMAIL_ALREADY_LOGGED_MSG)

        res = self.requests_session.post(f"{HOST_URL}/login",
                                         json=dict(provider="stockbets", password=password, email=email), verify=False)
        self.assertEqual(res.status_code, 200)


class TestCreateGame(BaseTestCase):

    def test_game_defaults(self):
        session_token = self.make_test_token_from_email(Config.TEST_CASE_EMAIL)
        res = self.requests_session.post(f"{HOST_URL}/game_defaults", json={"game_mode": "multi_player"},
                                         cookies={"session_token": session_token}, verify=False)
        self.assertEqual(res.status_code, 200)
        game_defaults = res.json()

        expected_keys = [
            "title",
            "duration",
            "buy_in",
            "benchmark",
            "side_bets_perc",
            "side_bets_period",
            "sidebet_periods",
            "benchmarks",
            "available_invitees"
        ]

        for key in expected_keys:
            self.assertIn(key, game_defaults.keys())

        # For ease of use, make sure that the JSON object being passed back and forth with the  database has the same
        # column names, and that we are being explicit about declaring games fields that are handled server-side
        with self.engine.connect() as conn:
            games_description = conn.execute("SHOW COLUMNS FROM games;").fetchall()
        server_side_fields = ["id", "creator_id", "invite_window"]
        column_names = [column[0] for column in games_description if column[0] not in server_side_fields]

        for column in column_names:
            # we won't set a default for game_mode, since this will be handled on a separate form
            if column == "game_mode":
                continue
            self.assertIn(column, game_defaults.keys())

        expected_available_invitees = set(['toofast', 'miguel'] + [f"minion{x}" for x in range(1, 31)])
        self.assertEqual(set(game_defaults["available_invitees"]), expected_available_invitees)

        dropdown_fields_dict = {
            "game_modes": GameModes,
            "benchmarks": Benchmarks,
            "sidebet_periods": SideBetPeriods
        }

        for field, enum_class in dropdown_fields_dict.items():
            field_items = unpack_enumerated_field_mappings(enum_class)
            db_values = [item.name for item in enum_class]
            frontend_labels = [item.value for item in enum_class]
            for key, value in field_items.items():
                self.assertIn(key, db_values)
                self.assertIn(value, frontend_labels)

        self.assertIsNotNone(game_defaults["title"])
        self.assertEqual(game_defaults["duration"], DEFAULT_GAME_DURATION)
        self.assertEqual(game_defaults["buy_in"], DEFAULT_BUYIN)
        self.assertEqual(game_defaults["benchmark"], DEFAULT_BENCHMARK)
        self.assertEqual(game_defaults["side_bets_perc"], DEFAULT_SIDEBET_PERCENT)
        self.assertEqual(game_defaults["side_bets_period"], DEFAULT_SIDEBET_PERIOD)

    def test_create_and_play_multiplayer_game(self):
        user_id = 1
        user_name = "cheetos"
        session_token = self.make_test_token_from_email(Config.TEST_CASE_EMAIL)
        game_duration = 365
        game_invitees = ["miguel", "toofast", "murcitdev"]
        buy_in = 1000
        game_settings = {
            "benchmark": "sharpe_ratio",
            "buy_in": buy_in,
            "duration": game_duration,
            "game_mode": "multi_player",
            "n_rebuys": 0,  # this is just for test consistency -- rebuys are switched off for now
            "invitees": game_invitees,
            "side_bets_perc": 50,
            "side_bets_period": "weekly",
            "title": "stupified northcutt",
            "invite_window": DEFAULT_INVITE_OPEN_WINDOW,
            "stakes": "monopoly"
        }
        res = self.requests_session.post(f"{HOST_URL}/create_game", cookies={"session_token": session_token},
                                         verify=False, json=game_settings)
        current_time = time.time()
        self.assertEqual(res.status_code, 200)

        # inspect subsequent DB entries
        games_entry = query_to_dict("SELECT * FROM games WHERE title = %s", game_settings["title"])[0]
        game_id = games_entry["id"]
        status_entry = query_to_dict("SELECT * FROM game_status WHERE game_id = %s;", game_id)[0]

        # games table tests
        for field in games_entry.values():  # make sure that we're test-writing all fields
            self.assertIsNotNone(field)

        self.assertEqual(game_settings["buy_in"], games_entry["buy_in"])
        self.assertEqual(game_settings["duration"], games_entry["duration"])
        self.assertEqual(game_settings["game_mode"], games_entry["game_mode"])
        self.assertEqual(game_settings["benchmark"], games_entry["benchmark"])
        self.assertEqual(game_settings["side_bets_perc"], games_entry["side_bets_perc"])
        self.assertEqual(game_settings["side_bets_period"], games_entry["side_bets_period"])
        self.assertEqual(game_settings["title"], games_entry["title"])
        self.assertEqual(user_id, games_entry["creator_id"])
        # Quick note: this test is non-determinstic: it could fail to do API server performance issues, which would be
        # something worth looking at
        window = games_entry["invite_window"] - current_time
        self.assertLess(window - DEFAULT_INVITE_OPEN_WINDOW * SECONDS_IN_A_DAY, 1)

        # game_status table tests
        for field in status_entry.values():  # make sure that we're test-writing all fields
            self.assertIsNotNone(field)
        self.assertEqual(status_entry["game_id"], game_id)
        self.assertEqual(status_entry["status"], "pending")
        # Same as note above about performance issue
        time_diff = abs((status_entry["timestamp"] - current_time))
        self.assertLess(time_diff, 1)
        invited_users = json.loads(status_entry["users"])
        invitees = tuple(game_settings["invitees"] + [user_name])
        with self.engine.connect() as conn:
            res = conn.execute(f"""
                SELECT id FROM users WHERE username IN ({",".join(['%s'] * len(invitees))});
            """, invitees)
        lookup_invitee_ids = [x[0] for x in res]
        self.assertEqual(set(lookup_invitee_ids), set(invited_users))

        # murcitdev and toofast will accept, miguel will decline
        miguel_token = self.make_test_token_from_email("mike@example.test")
        toofast_token = self.make_test_token_from_email("eddie@example.test")
        murcitdev_token = self.make_test_token_from_email("eli@example.test")
        self.requests_session.post(f"{HOST_URL}/respond_to_game_invite", cookies={"session_token": murcitdev_token},
                                   json={"game_id": game_id, "decision": "joined"}, verify=False)
        self.requests_session.post(f"{HOST_URL}/respond_to_game_invite", cookies={"session_token": toofast_token},
                                   json={"game_id": game_id, "decision": "joined"}, verify=False)
        self.requests_session.post(f"{HOST_URL}/respond_to_game_invite", cookies={"session_token": miguel_token},
                                   json={"game_id": game_id, "decision": "declined"}, verify=False)

        # since all players have responded to the game invite it should have kicked off automatically. Check that the
        # three players who are participating have the starting balances that we expect and that  initializations for
        # (a) game leaderboard, (b) current balances, (c) open orders, (d) balances chart, and (e) the field chart all
        # look good.
        res = self.requests_session.post(f"{HOST_URL}/get_leaderboard", json={"game_id": game_id},
                                         cookies={"session_token": session_token})
        self.assertEqual(res.json()["days_left"], game_duration - 1)
        self.assertEqual(set([x["username"] for x in res.json()["records"]]), {"murcitdev", "toofast", "cheetos"})
        sql = """
            SELECT *
            FROM game_balances
            WHERE game_id = %s
            AND balance_type = 'virtual_cash'
        """
        with self.engine.connect() as conn:
            player_cash_balances = pd.read_sql(sql, conn, params=[game_id])
        self.assertEqual(player_cash_balances.shape, (3, 8))
        self.assertTrue(all([x == DEFAULT_VIRTUAL_CASH for x in player_cash_balances["balance"].to_list()]))

        side_bar_stats = unpack_redis_json(f"{LEADERBOARD_PREFIX}_{game_id}")
        self.assertEqual(len(side_bar_stats["records"]), 3)
        self.assertTrue(all([x["cash_balance"] == DEFAULT_VIRTUAL_CASH for x in side_bar_stats["records"]]))
        self.assertEqual(side_bar_stats["days_left"], game_duration - 1)

        current_balances_keys = [x for x in rds.keys() if CURRENT_BALANCES_PREFIX in x]
        self.assertEqual(len(current_balances_keys), 3)
        init_balances_entry = unpack_redis_json(current_balances_keys[0])
        self.assertEqual(init_balances_entry["data"], [])
        self.assertEqual(len(init_balances_entry["headers"]), 8)

        open_orders_keys = [x for x in rds.keys() if PENDING_ORDERS_PREFIX in x]
        self.assertEqual(len(open_orders_keys), 3)
        init_open_orders_entry = unpack_redis_json(open_orders_keys[0])
        init_fulfilled_orders_entry = unpack_redis_json(open_orders_keys[0])
        self.assertEqual(init_open_orders_entry["data"], [])
        self.assertEqual(init_fulfilled_orders_entry["data"], [])
        self.assertEqual(len(init_open_orders_entry["headers"]), 14)

        serialize_and_pack_winners_table(game_id)
        payouts_table = unpack_redis_json(f"{PAYOUTS_PREFIX}_{game_id}")
        side_bet_payouts = [entry for entry in payouts_table["data"] if entry["Type"] == "Sidebet"]
        self.assertEqual(len(side_bet_payouts), game_duration // 7)
        # len(invitees) - 1 because one of the players declines the game
        # TODO: Cleanup rounding issues in payout handling to make this more precise
        self.assertTrue(sum([x["Payout"] for x in payouts_table["data"]]) - (len(invitees) - 1) * buy_in < 1)

        # we'll test our ability to leave a game
        res = self.requests_session.post(f"{HOST_URL}/leave_game", json={"game_id": game_id},
                                         cookies={"session_token": session_token}, verify=False)
        self.assertEqual(res.status_code, 200)
        trigger_dag("update_game_dag", game_id=game_id)

        res = self.requests_session.post(f"{HOST_URL}/home", cookies={"session_token": session_token},
                                         verify=False)
        self.assertEqual(res.status_code, 200)
        user_landing_info = res.json()
        self.assertNotIn(game_id, [x["game_id"] for x in user_landing_info["game_info"]])

        res = self.requests_session.post(f"{HOST_URL}/game_info", cookies={"session_token": session_token},
                                         json={"game_id": game_id}, verify=False)
        self.assertEqual(res.status_code, 200)
        play_game_info = res.json()
        self.assertNotIn(user_id, [x["id"] for x in play_game_info["leaderboard"]])

        # if all users leave a game, we expect that game to be inactive
        res = self.requests_session.post(f"{HOST_URL}/leave_game", json={"game_id": game_id},
                                         cookies={"session_token": toofast_token}, verify=False)
        self.assertEqual(res.status_code, 200)

        res = self.requests_session.post(f"{HOST_URL}/leave_game", json={"game_id": game_id},
                                         cookies={"session_token": murcitdev_token}, verify=False)
        self.assertEqual(res.status_code, 200)
        game_status_entry = query_to_dict("SELECT * FROM game_status WHERE game_id = %s ORDER BY id DESC LIMIT 0, 1;",
                                          game_id)[0]
        self.assertEqual(game_status_entry["status"], "expired")
        self.assertEqual(json.loads(game_status_entry["users"]), [])

    def test_pending_game_management(self):
        user_id = 1
        game_id = 5
        test_user_session_token = self.make_test_token_from_email(Config.TEST_CASE_EMAIL)

        res = self.requests_session.post(f"{HOST_URL}/get_user_info",
                                         cookies={"session_token": test_user_session_token}, verify=False)
        self.assertEqual(res.status_code, 200)
        self.assertEqual(res.json()["id"], user_id)
        self.assertEqual(res.json()["email"], Config.TEST_CASE_EMAIL)

        res = self.requests_session.post(f"{HOST_URL}/get_pending_game_info", json={"game_id": game_id},
                                         cookies={"session_token": test_user_session_token}, verify=False)
        self.assertEqual(res.status_code, 200)
        self.assertEqual(set([x["username"] for x in res.json()["platform_invites"]]),
                         {"cheetos", "toofast", "miguel", "murcitdev"})
        self.assertEqual(set([x["status"] for x in res.json()["platform_invites"]]),
                         {"joined", "invited", "invited", "invited"})

        res = self.requests_session.post(f"{HOST_URL}/respond_to_game_invite",
                                         json={"game_id": game_id, "decision": "joined"},
                                         cookies={"session_token": test_user_session_token}, verify=False)
        self.assertEqual(res.status_code, 200)

        res = self.requests_session.post(f"{HOST_URL}/get_pending_game_info", json={"game_id": game_id},
                                         cookies={"session_token": test_user_session_token}, verify=False)
        self.assertEqual(res.status_code, 200)
        for user_entry in res.json()["platform_invites"]:
            if user_entry["username"] in ["murcitdev", "cheetos"]:
                self.assertEqual(user_entry["status"], "joined")
            else:
                self.assertEqual(user_entry["status"], "invited")

    def test_create_single_player_game(self):
        session_token = self.make_test_token_from_email(Config.TEST_CASE_EMAIL)
        game_duration = 365
        game_settings = {
            "duration": game_duration,
            "game_mode": "single_player",
            "title": "jugando solo",
            "benchmark": "return_ratio"
        }
        res = self.requests_session.post(f"{HOST_URL}/create_game", cookies={"session_token": session_token},
                                         verify=False, json=game_settings)
        self.assertEqual(res.status_code, 200)


class TestPlayGame(BaseTestCase):

    def test_play_game(self):
        """Use the canonical game #3 to interact with the game play API
        """
        user_id = 1
        session_token = self.make_test_token_from_email(Config.TEST_CASE_EMAIL)
        game_id = 3
        serialize_and_pack_order_details(game_id, user_id)
        stock_pick = "JETS"
        order_quantity = 25
        market_price, _ = fetch_price(stock_pick)
        order_ticket = {
            "user_id": user_id,
            "game_id": game_id,
            "symbol": stock_pick,
            "order_type": "limit",
            "stop_limit_price": 0,  # we want to be 100% sure that that this order doesn't automatically clear
            "quantity_type": "Shares",
            "market_price": market_price,
            "amount": order_quantity,
            "buy_or_sell": "buy",
            "time_in_force": "until_cancelled"
        }
        res = self.requests_session.post(f"{HOST_URL}/place_order", cookies={"session_token": session_token},
                                         verify=False, json=order_ticket)
        self.assertEqual(res.status_code, 200)

        # these assets update in real time
        self.assertIsNotNone(rds.get(f"{PENDING_ORDERS_PREFIX}_{game_id}_{user_id}"))
        self.assertIsNotNone(rds.get(f"{FULFILLED_ORDER_PREFIX}_{game_id}_{user_id}"))
        self.assertIsNotNone(rds.get(f"{CURRENT_BALANCES_PREFIX}_{game_id}_{user_id}"))

        trigger_dag("update_game_dag", game_id=game_id)

        with self.engine.connect() as conn:
            last_order = conn.execute("""
                SELECT symbol FROM orders
                ORDER BY id DESC LIMIT 0, 1;
                """).fetchone()[0]
        self.assertEqual(last_order, stock_pick)

<<<<<<< HEAD
        res = self.requests_session.post(f"{HOST_URL}/get_order_details_table",
=======
        pending_orders_table = unpack_redis_json(f"{PENDING_ORDERS_PREFIX}_{game_id}_{user_id}")
        res = self.requests_session.post(f"{HOST_URL}/get_pending_orders_table",
>>>>>>> c687379d
                                         cookies={"session_token": session_token},
                                         verify=False, json={"game_id": game_id})
        self.assertEqual(res.status_code, 200)
        stocks_in_table_response = [x["Symbol"] for x in res.json()["data"]]
        self.assertIn(stock_pick, stocks_in_table_response)

        balances_chart = rds.get(f"{BALANCES_CHART_PREFIX}_{game_id}_{user_id}")
        while balances_chart is None:
            balances_chart = rds.get(f"{BALANCES_CHART_PREFIX}_{game_id}_{user_id}")

        res = self.requests_session.post(f"{HOST_URL}/get_balances_chart", cookies={"session_token": session_token},
                                         verify=False, json={"game_id": game_id})
        self.assertEqual(res.status_code, 200)
        expected_current_balances_series = {'AMZN', 'Cash', 'LYFT', 'NVDA', 'SPXU', 'TSLA'}
        returned_current_balances_series = set([x['label'] for x in res.json()["datasets"]])
        self.assertEqual(expected_current_balances_series, returned_current_balances_series)

        # check a different user's balance information
        df = make_user_balances_chart_data(game_id, 3)
        serialize_and_pack_balances_chart(df, game_id, 3)
        res = self.requests_session.post(f"{HOST_URL}/get_balances_chart", cookies={"session_token": session_token},
                                         verify=False, json={"game_id": game_id, "username": "toofast"})
        self.assertEqual(res.status_code, 200)
        expected_current_balances_series = {'NVDA', 'Cash', 'NKE'}
        returned_current_balances_series = set([x['label'] for x in res.json()["datasets"]])
        self.assertEqual(expected_current_balances_series, returned_current_balances_series)

        # place a couple different types of invalid orders to make sure that we're getting what we expect back
        stock_pick = "AMZN"
        market_price, _ = fetch_price(stock_pick)

        # can't buy a billion dollars of Amazon
        order_ticket = {
            "user_id": user_id,
            "game_id": game_id,
            "symbol": stock_pick,
            "order_type": "limit",
            "stop_limit_price": 1_000,  # we want to be 100% sure that that this order doesn't automatically clear
            "quantity_type": "USD",
            "market_price": market_price,
            "amount": 1_000_000_000,
            "buy_or_sell": "buy",
            "time_in_force": "until_cancelled"
        }
        res = self.requests_session.post(f"{HOST_URL}/place_order", cookies={"session_token": session_token},
                                         verify=False, json=order_ticket)
        self.assertEqual(res.status_code, 400)
        self.assertEqual(res.text, str(InsufficientFunds()))

        # also can't sell a million shares that we don't own
        order_ticket = {
            "user_id": user_id,
            "game_id": game_id,
            "symbol": stock_pick,
            "order_type": "market",
            "stop_limit_price": 0,  # we want to be 100% sure that that this order doesn't automatically clear
            "quantity_type": "Shares",
            "market_price": market_price,
            "amount": 1_000_000,
            "buy_or_sell": "sell",
            "time_in_force": "until_cancelled"
        }
        res = self.requests_session.post(f"{HOST_URL}/place_order", cookies={"session_token": session_token},
                                         verify=False, json=order_ticket)
        self.assertEqual(res.status_code, 400)
        self.assertEqual(res.text, str(InsufficientHoldings()))

        # Trigger the exception for a limit order that's effectively a market order
        order_ticket = {
            "user_id": user_id,
            "game_id": game_id,
            "symbol": stock_pick,
            "order_type": "limit",
            "stop_limit_price": 5_000,  # we want to be 100% sure that that this order doesn't automatically clear
            "quantity_type": "Shares",
            "market_price": market_price,
            "amount": 1,
            "buy_or_sell": "buy",
            "time_in_force": "until_cancelled"
        }
        res = self.requests_session.post(f"{HOST_URL}/place_order", cookies={"session_token": session_token},
                                         verify=False, json=order_ticket)
        self.assertEqual(res.status_code, 400)
        self.assertEqual(res.text, str(LimitError()))

        # cancel the last order that we placed successfully and verify that this updated the order details table
        with self.engine.connect() as conn:
            order_id = conn.execute("SELECT id FROM main.orders WHERE symbol = 'JETS';").fetchone()[0]
        res = self.requests_session.post(f"{HOST_URL}/cancel_order", cookies={"session_token": session_token},
                                         verify=False, json={"order_id": order_id, "game_id": game_id})
        self.assertEqual(res.status_code, 200)

        res = self.requests_session.post(f"{HOST_URL}/get_pending_orders_table",
                                         cookies={"session_token": session_token},
                                         verify=False, json={"game_id": game_id})
        self.assertEqual(res.status_code, 200)
        stocks_in_table_response = [x["Symbol"] for x in res.json()["data"]]
        self.assertNotIn("JETS", stocks_in_table_response)

        res = self.requests_session.post(f"{HOST_URL}/get_current_balances_table",
                                         cookies={"session_token": session_token},
                                         verify=False, json={"game_id": game_id})
        self.assertEqual(res.status_code, 200)

        res = self.requests_session.post(f"{HOST_URL}/get_current_balances_table",
                                         cookies={"session_token": session_token}, verify=False,
                                         json={"game_id": game_id})
        self.assertEqual(res.status_code, 200)

        # this just test that last close is at least producing something -- the backgroun test data isn't setup to
        # produce meaningful results, yet.
        nvda_entry = [x["Change since last close"] for x in res.json()["data"] if x["Symbol"] == "NVDA"][0]
        self.assertEqual(nvda_entry, "0.00%")


class TestGetGameStats(BaseTestCase):

    def test_leaderboard(self):
        game_id = 3
        calculate_and_pack_game_metrics(game_id)
        compile_and_pack_player_leaderboard(game_id)

        session_token = self.make_test_token_from_email(Config.TEST_CASE_EMAIL)
        res = self.requests_session.post(f"{HOST_URL}/get_leaderboard", cookies={"session_token": session_token},
                                         verify=False, json={"game_id": game_id})
        self.assertEqual(res.status_code, 200)
        self.assertEqual(len(res.json()), 2)
        records = res.json()["records"]
        self.assertEqual(len(records), 3)
        expected_usernames = {"miguel", "toofast", "cheetos"}
        returned_usernames = set([x["username"] for x in records])
        self.assertEqual(expected_usernames, returned_usernames)

    def test_get_game_info(self):
        game_id = 3
        session_token = self.make_test_token_from_email(Config.TEST_CASE_EMAIL)
        compile_and_pack_player_leaderboard(game_id)

        res = self.requests_session.post(f"{HOST_URL}/game_info", cookies={"session_token": session_token},
                                         verify=False, json={"game_id": game_id})
        self.assertEqual(res.status_code, 200)

        db_dict = query_to_dict("SELECT * FROM games WHERE id = %s", game_id)[0]
        for k, v in res.json().items():
            if k in ["creator_username", "game_mode", "benchmark", "game_status", "user_status", "end_time",
                     "start_time", "benchmark_formatted", "leaderboard", "is_host", "creator_profile_pic",
                     "stakes_formatted"]:
                continue
            self.assertEqual(db_dict[k], v)

        self.assertEqual(res.json()["user_status"], "joined")
        self.assertEqual(res.json()["game_status"], "active")
        self.assertEqual(res.json()["creator_username"], "cheetos")
        self.assertEqual(res.json()["creator_username"], "cheetos")
        self.assertEqual(res.json()["benchmark_formatted"], "RETURN RATIO")


class TestFriendManagement(BaseTestCase):

    def test_friend_management(self):
        """Integration test of the API's ability to interface with the celery functions tested in
        test_celery_tasks.TestFriendManagement
        """
        test_username = "cheetos"
        test_friend_email = "test_dummy_email@example.com"
        dummy_username = "dummy2"
        test_user_session_token = self.make_test_token_from_email(Config.TEST_CASE_EMAIL)
        dummy_user_session_token = self.make_test_token_from_email("dummy2@example.test")
        jack_session_token = self.make_test_token_from_email("jack@black.pearl")

        # look at our list of test user's friends
        res = self.requests_session.post(f"{HOST_URL}/get_list_of_friends",
                                         cookies={"session_token": test_user_session_token}, verify=False)
        self.assertEqual(res.status_code, 200)
        expected_friends = set(['toofast', 'miguel'] + [f"minion{x}" for x in range(1, 31)])
        self.assertEqual(set([x["username"] for x in res.json()]), expected_friends)

        # is there anyone that the test user isn't (a) friends with already or (b) hasn't sent him an invite? there
        # should be just one, the dummy user. we'll confirm this, but won't send an invite
        res = self.requests_session.post(f"{HOST_URL}/suggest_friend_invites", json={"text": "j"},
                                         cookies={"session_token": test_user_session_token}, verify=False)
        self.assertEqual(len(res.json()), 4)
        for entry in res.json():
            if entry["username"] == "murcitdev":
                self.assertEqual(entry["label"], "invited_you")

            if entry["username"] == "jack":
                self.assertEqual(entry["label"], "you_invited")

            if entry["username"] in ["johnnie", "jadis"]:
                self.assertEqual(entry["label"], "suggested")

        # what friend invites does test user currently have pending?
        res = self.requests_session.post(f"{HOST_URL}/get_list_of_friend_invites",
                                         cookies={"session_token": test_user_session_token}, verify=False)
        self.assertEqual(res.json(), ["murcitdev"])

        # the test user get's a new friend invite: does that show up as expected?
        res = self.requests_session.post(f"{HOST_URL}/send_friend_request", json={"friend_invitee": test_username},
                                         cookies={"session_token": dummy_user_session_token}, verify=False)
        self.assertEqual(res.status_code, 200)
        res = self.requests_session.post(f"{HOST_URL}/invite_users_by_email",
                                         json={"friend_emails": [test_friend_email]},
                                         cookies={"session_token": dummy_user_session_token}, verify=False)
        self.assertEqual(res.status_code, 200)
        # check the invites again. we should have the dummy user in there
        res = self.requests_session.post(f"{HOST_URL}/get_list_of_friend_invites",
                                         cookies={"session_token": test_user_session_token}, verify=False)
        self.assertEqual(set(res.json()), {dummy_username, "murcitdev"})

        #  the test user rejects the invite. He'll accept the outstanding invite from murcitdev, though
        res = self.requests_session.post(f"{HOST_URL}/respond_to_friend_request",
                                         json={"requester_username": dummy_username, "decision": "declined"},
                                         cookies={"session_token": test_user_session_token}, verify=False)
        self.assertEqual(res.status_code, 200)

        res = self.requests_session.post(f"{HOST_URL}/respond_to_friend_request",
                                         json={"requester_username": "murcitdev", "decision": "accepted"},
                                         cookies={"session_token": test_user_session_token}, verify=False)
        self.assertEqual(res.status_code, 200)

        # the test user has responded to all friend invites, so there shouldn't be any pending
        res = self.requests_session.post(f"{HOST_URL}/get_list_of_friend_invites",
                                         cookies={"session_token": test_user_session_token}, verify=False)
        self.assertTrue(len(res.json()) == 0)

        # the test user is ready to make a game. murcitdev should now show up in their list of friend possibilities
        res = self.requests_session.post(f"{HOST_URL}/game_defaults", json={"game_mode": "multi_player"},
                                         cookies={"session_token": test_user_session_token}, verify=False)
        expected_available_invites = set(['toofast', 'miguel', "murcitdev"] + [f"minion{x}" for x in range(1, 31)])
        self.assertEqual(set(res.json()["available_invitees"]), expected_available_invites)

        # finally, confirm that the new friends list looks good
        res = self.requests_session.post(f"{HOST_URL}/get_list_of_friends",
                                         cookies={"session_token": test_user_session_token}, verify=False)
        self.assertEqual(res.status_code, 200)
        expected_friends = set(['toofast', 'miguel', "murcitdev"] + [f"minion{x}" for x in range(1, 31)])
        self.assertEqual(set([x["username"] for x in res.json()]), expected_friends)

        # jack sparrow is too cool for the user and rejects his invite. since test user just accepted murcitdev's
        # invite we'll now excepted a list with 2 "suggested" entries, with no outstanding sent or received invitations
        res = self.requests_session.post(f"{HOST_URL}/respond_to_friend_request",
                                         json={"requester_username": test_username, "decision": "declined"},
                                         cookies={"session_token": jack_session_token}, verify=False)
        self.assertEqual(res.status_code, 200)

        res = self.requests_session.post(f"{HOST_URL}/suggest_friend_invites", json={"text": "j"},
                                         cookies={"session_token": test_user_session_token}, verify=False)
        self.assertEqual(len(res.json()), 2)
        self.assertNotIn("jack", [x["username"] for x in res.json()])
        for entry in res.json():
            self.assertEqual(entry["label"], "suggested")


class TestHomePage(BaseTestCase):

    def test_home_page(self):
        session_token = self.make_test_token_from_email(Config.TEST_CASE_EMAIL)
        # verify that the test page landing looks like we expect it to
        res = self.requests_session.post(f"{HOST_URL}/home", cookies={"session_token": session_token}, verify=False)
        self.assertEqual(res.status_code, 200)
        self.assertEqual(len(res.json()["game_info"]), 5)
        for game_entry in res.json()["game_info"]:
            if game_entry["title"] == "test game":
                self.assertEqual(game_entry["invite_status"], "joined")
                self.assertEqual(game_entry["creator_username"], "cheetos")
                self.assertEqual(game_entry["creator_id"], 1)

            if game_entry["title"] == "valiant roset":
                self.assertEqual(game_entry["invite_status"], "invited")
                self.assertEqual(game_entry["creator_username"], "murcitdev")
                self.assertEqual(game_entry["creator_id"], 5)

        # now accept a game invite, and verify that while that game's info still posts, the test user's invite status
        # is now updated to "joined
        game_id = 5
        res = self.requests_session.post(f"{HOST_URL}/respond_to_game_invite",
                                         json={"game_id": game_id, "decision": "joined"},
                                         cookies={"session_token": session_token}, verify=False)
        self.assertEqual(res.status_code, 200)

        res = self.requests_session.post(f"{HOST_URL}/home", cookies={"session_token": session_token}, verify=False)
        self.assertEqual(res.status_code, 200)
        for game_entry in res.json()["game_info"]:
            self.assertEqual(game_entry["invite_status"], "joined")

    def test_home_first_landing(self):
        """Simulate a world where we have users and friends, but no games. We'll recreate a game from the create_game
        test. Rhis functionality is already tested. Want to do a bit testing of the order placing functionality via the
        API and how that impacts the database.
        """
        #
        rds.flushall()
        reset_db()
        populate_table("users")
        populate_table("symbols")
        populate_table("friends")

        user_id = 1
        user_token = self.make_test_token_from_email(Config.TEST_CASE_EMAIL)
        username = "cheetos"

        res = self.requests_session.post(f"{HOST_URL}/home", cookies={"session_token": user_token}, verify=False)
        self.assertEqual(res.status_code, 200)
        data = res.json()
        self.assertEqual(data["email"], Config.TEST_CASE_EMAIL)
        self.assertEqual(data["game_info"], [])
        self.assertEqual(data["id"], user_id)
        self.assertEqual(data["username"], username)

        session_token = self.make_test_token_from_email(Config.TEST_CASE_EMAIL)
        game_duration = 365
        game_invitees = ["miguel", "toofast", "murcitdev"]
        game_settings = {
            "benchmark": "sharpe_ratio",
            "buy_in": 1000,
            "duration": game_duration,
            "game_mode": "multi_player",
            "n_rebuys": 3,
            "invitees": game_invitees,
            "side_bets_perc": 50,
            "side_bets_period": "weekly",
            "title": "stupified northcutt",
            "invite_window": DEFAULT_INVITE_OPEN_WINDOW
        }
        self.requests_session.post(f"{HOST_URL}/create_game", cookies={"session_token": session_token}, verify=False,
                                   json=game_settings)

        miguel_token = self.make_test_token_from_email("mike@example.test")
        toofast_token = self.make_test_token_from_email("eddie@example.test")
        murcitdev_token = self.make_test_token_from_email("eli@example.test")
        self.requests_session.post(f"{HOST_URL}/respond_to_game_invite", cookies={"session_token": murcitdev_token},
                                   json={"game_id": 1, "decision": "joined"}, verify=False)
        self.requests_session.post(f"{HOST_URL}/respond_to_game_invite", cookies={"session_token": toofast_token},
                                   json={"game_id": 1, "decision": "joined"}, verify=False)
        self.requests_session.post(f"{HOST_URL}/respond_to_game_invite", cookies={"session_token": miguel_token},
                                   json={"game_id": 1, "decision": "declined"}, verify=False)

        # verify that starting cash balances work as expected
        res = self.requests_session.post(f"{HOST_URL}/get_cash_balances", cookies={"session_token": session_token},
                                         verify=False, json={"game_id": 1})
        self.assertEqual(res.status_code, 200)
        self.assertEqual(res.json()["cash_balance"], USD_FORMAT.format(DEFAULT_VIRTUAL_CASH))
        self.assertEqual(res.json()["buying_power"], USD_FORMAT.format(DEFAULT_VIRTUAL_CASH))

        # confirm that a blank-slate buy order makes it in without any hiccups
        order_ticket = {
            "user_id": 1,
            "game_id": 1,
            "symbol": "TSLA",
            "order_type": "market",
            "quantity_type": "Shares",
            "market_price": 1_000,
            "amount": 1,
            "buy_or_sell": "buy",
            "time_in_force": "day"
        }
        res = self.requests_session.post(f"{HOST_URL}/place_order", cookies={"session_token": session_token},
                                         verify=False, json=order_ticket)
        self.assertEqual(res.status_code, 200)

        with self.engine.connect() as conn:
            orders = pd.read_sql("SELECT * FROM main.orders", conn)
            order_status = pd.read_sql("SELECT * FROM main.order_status", conn)

        self.assertEqual(orders.shape, (1, 9))
        self.assertGreaterEqual(order_status.shape[0], 1)
        self.assertEqual(order_status.iloc[0]["status"], "pending")


class TestPriceFetching(BaseTestCase):

    def test_api_price_fetching(self):
        reset_db()
        populate_table("users")

        session_token = self.make_test_token_from_email(Config.TEST_CASE_EMAIL)
        res = self.requests_session.post(f"{HOST_URL}/fetch_price", cookies={"session_token": session_token},
                                         json={"symbol": "TSLA"}, verify=False)
        self.assertEqual(res.status_code, 200)

        self.assertNotIn("GMT", res.json()["last_updated"])
        self.assertIn("EST", res.json()["last_updated"])

        # we only expect a database entry during trading hours
        if during_trading_day():
            while "TSLA" not in rds.keys():
                continue

            with self.engine.connect() as conn:
                count = conn.execute("SELECT COUNT(*) FROM main.prices;").fetchone()[0]

            self.assertIn("TSLA", rds.keys())  # we expect to see a cached price entry no matter
            self.assertEqual(count, 1)
        else:
            with self.engine.connect() as conn:
                count = conn.execute("SELECT COUNT(*) FROM main.prices;").fetchone()[0]

            self.assertNotIn("TSLA", rds.keys())
            self.assertEqual(count, 0)<|MERGE_RESOLUTION|>--- conflicted
+++ resolved
@@ -497,12 +497,8 @@
                 """).fetchone()[0]
         self.assertEqual(last_order, stock_pick)
 
-<<<<<<< HEAD
-        res = self.requests_session.post(f"{HOST_URL}/get_order_details_table",
-=======
         pending_orders_table = unpack_redis_json(f"{PENDING_ORDERS_PREFIX}_{game_id}_{user_id}")
         res = self.requests_session.post(f"{HOST_URL}/get_pending_orders_table",
->>>>>>> c687379d
                                          cookies={"session_token": session_token},
                                          verify=False, json={"game_id": game_id})
         self.assertEqual(res.status_code, 200)
