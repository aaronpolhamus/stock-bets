--- conflicted
+++ resolved
@@ -357,12 +357,8 @@
 
         side_bar_stats = s3_cache.unpack_s3_json(f"{game_id}/{LEADERBOARD_PREFIX}")
         self.assertEqual(len(side_bar_stats["records"]), 3)
-<<<<<<< HEAD
         self.assertTrue(all([x["cash_balance"] == STARTING_VIRTUAL_CASH for x in side_bar_stats["records"]]))
         self.assertEqual(side_bar_stats["days_left"], game_duration - 1)
-=======
-        self.assertTrue(all([x["cash_balance"] == DEFAULT_VIRTUAL_CASH for x in side_bar_stats["records"]]))
->>>>>>> f476c9a8
 
         current_balances_keys = [x for x in s3_cache.keys() if CURRENT_BALANCES_PREFIX in x]
         self.assertEqual(len(current_balances_keys), 3)
@@ -478,7 +474,6 @@
         stock_pick = "JETS"
         order_quantity = 25
         market_price, _ = fetch_price(stock_pick)
-<<<<<<< HEAD
 
         # work directly with /api/place_order internals to be able to mock time
         cash_balance = get_current_game_cash_balance(user_id, game_id)
@@ -501,22 +496,6 @@
             serialize_and_pack_pending_orders(game_id, user_id)
             add_fulfilled_order_entry(game_id, user_id, order_id)
             serialize_and_pack_portfolio_details(game_id, user_id)
-=======
-        order_ticket = {
-            "game_id": game_id,
-            "symbol": stock_pick,
-            "order_type": "limit",
-            "stop_limit_price": 0,  # we want to be 100% sure that that this order doesn't automatically clear
-            "quantity_type": "Shares",
-            "market_price": market_price,
-            "amount": order_quantity,
-            "buy_or_sell": "buy",
-            "time_in_force": "until_cancelled"
-        }
-        res = self.requests_session.post(f"{HOST_URL}/place_order", cookies={"session_token": session_token},
-                                         verify=False, json=order_ticket)
-        self.assertEqual(res.status_code, 200)
->>>>>>> f476c9a8
 
         # these assets update in real time
         self.assertIsNotNone(s3_cache.get(f"{game_id}/{user_id}/{PENDING_ORDERS_PREFIX}"))
