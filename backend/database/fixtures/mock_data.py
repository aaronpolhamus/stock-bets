"""mock_data.py is our test data factory. running it for ever test is expensive, so we use it at the very beginning of
test runner to construct a .sql data dump that we can quickly scan into the DB.
"""
import hashlib
import json
from datetime import timedelta

from backend.bi.report_logic import (
    serialize_and_pack_games_per_user_chart,
    make_games_per_user_data,
    ORDERS_PER_ACTIVE_USER_PREFIX
)
from backend.config import Config
from backend.database.db import engine
from backend.database.fixtures.make_historical_price_data import make_stock_data_records
from backend.database.helpers import add_row
from backend.logic.auth import upload_image_from_url_to_s3
from backend.logic.base import (
    STARTING_VIRTUAL_CASH,
    SECONDS_IN_A_DAY,
    get_schedule_start_and_end,
    get_trading_calendar,
<<<<<<< HEAD
    posix_to_datetime
=======
    posix_to_datetime,
>>>>>>> f476c9a8
)
from backend.logic.games import (
    init_game_assets,
    DEFAULT_INVITE_OPEN_WINDOW
)
from backend.logic.visuals import make_chart_json
from backend.tasks import s3_cache
from sqlalchemy import MetaData

price_records, index_records = make_stock_data_records()
simulation_start_time = min([record["timestamp"] for record in price_records])
simulation_end_time = max([record["timestamp"] for record in price_records])


def get_beginning_of_next_trading_day(ref_time):
    ref_day = posix_to_datetime(ref_time).date()
    schedule = get_trading_calendar(ref_day, ref_day)
    while schedule.empty:
        ref_day += timedelta(days=1)
        schedule = get_trading_calendar(ref_day, ref_day)
    start_day, _ = get_schedule_start_and_end(schedule)
    return start_day


def get_stock_start_price(symbol, records=price_records, order_time=simulation_start_time):
    stock_record = [item for item in records if item["symbol"] == symbol and item["timestamp"] == order_time][0]
    return stock_record["price"]


def get_stock_finish_price(symbol, records=price_records, order_time=simulation_end_time):
    stock_record = [item for item in records if item["symbol"] == symbol and item["timestamp"] == order_time][-1]
    return stock_record["price"]


# Mocked data: These are listed in order so that we can tear down and build up while respecting foreign key constraints
MOCK_DATA = {
    "users": [
        {"name": Config.TEST_CASE_NAME, "email": Config.TEST_CASE_EMAIL,
         "profile_pic": "https://i.imgur.com/P5LO9v4.png",
         "username": "cheetos", "created_at": 1588307605.0, "provider": "google",
         "resource_uuid": Config.TEST_CASE_UUID},
        {"name": "dummy", "email": "dummy@example.test",
         "profile_pic": "https://cadena100-cdnmed.agilecontent.com/resources/jpg/8/2/1546649423628.jpg",
         "username": None, "created_at": 1588702321.0, "provider": "google", "resource_uuid": "efg456"},
        {"name": "Eddie", "email": "eddie@example.test",
         "profile_pic": "https://animalark.org/wp-content/uploads/2016/03/181Cheetahs12.jpg", "username": "toofast",
         "created_at": 1588307928.0, "provider": "twitter", "resource_uuid": "hij789"},
        {"name": "Mike", "email": "mike@example.test",
         "profile_pic": "https://gitedumoulinavent.com/wp-content/uploads/pexels-photo-1230302.jpeg",
         "username": "miguel", "created_at": 1588308080.0, "provider": "facebook",
         "resource_uuid": "klm101"},
        {"name": "Eli", "email": "eli@example.test",
         "profile_pic": "https://nationalpostcom.files.wordpress.com/2018/11/gettyimages-1067958662.jpg",
         "username": "murcitdev", "created_at": 1588308406.0, "provider": "google",
         "resource_uuid": "nop112"},
        {"name": "dummy2", "email": "dummy2@example.test",
         "profile_pic": "https://cadena100-cdnmed.agilecontent.com/resources/jpg/8/2/1546649423628.jpg",
         "username": "dummy2", "created_at": 1588308407.0, "provider": "google", "resource_uuid": "qrs131"},
        {"name": "jack sparrow", "email": "jack@black.pearl",
         "profile_pic": "https://i2.wp.com/www.californiaherald.com/wp-content/uploads/2020/03/jack-sparrow.jpg",
         "username": "jack", "created_at": 1591562299, "provider": "google", "resource_uuid": "tuv415"},
        {"name": "johnnie walker", "email": "johnnie@walker.com",
         "profile_pic": "https://www.brandemia.org/sites/default/files/sites/default/files/johnnie_walker_nuevo_logo.png",
         "username": "johnnie", "created_at": 1591562299, "provider": "google", "resource_uuid": "tuv415"},
        {"name": "jadis", "email": "jadis@rick.lives",
         "profile_pic": "https://vignette.wikia.nocookie.net/villains/images/7/78/Season_eight_jadis.png",
         "username": "jadis", "created_at": 1591562299, "provider": "google", "resource_uuid": "wxy617"},
        {"name": "minion", "email": "minion1@despicable.me",
         "profile_pic": "https://www.marketingdirecto.com/wp-content/uploads/2016/01/minion-300.jpg",
         "username": "minion1", "created_at": simulation_start_time, "provider": "google", "resource_uuid": "-99"},
        {"name": "minion", "email": "minion2@despicable.me",
         "profile_pic": "https://www.marketingdirecto.com/wp-content/uploads/2016/01/minion-300.jpg",
         "username": "minion2", "created_at": simulation_start_time, "provider": "google", "resource_uuid": "-99"},
        {"name": "minion", "email": "minion3@despicable.me",
         "profile_pic": "https://www.marketingdirecto.com/wp-content/uploads/2016/01/minion-300.jpg",
         "username": "minion3", "created_at": simulation_start_time, "provider": "google", "resource_uuid": "-99"},
        {"name": "minion", "email": "minion4@despicable.me",
         "profile_pic": "https://www.marketingdirecto.com/wp-content/uploads/2016/01/minion-300.jpg",
         "username": "minion4", "created_at": simulation_start_time, "provider": "google", "resource_uuid": "-99"},
        {"name": "minion", "email": "minion5@despicable.me",
         "profile_pic": "https://www.marketingdirecto.com/wp-content/uploads/2016/01/minion-300.jpg",
         "username": "minion5", "created_at": simulation_start_time, "provider": "google", "resource_uuid": "-99"},
        {"name": "minion", "email": "minion6@despicable.me",
         "profile_pic": "https://www.marketingdirecto.com/wp-content/uploads/2016/01/minion-300.jpg",
         "username": "minion6", "created_at": simulation_start_time, "provider": "google", "resource_uuid": "-99"},
        {"name": "minion", "email": "minion7@despicable.me",
         "profile_pic": "https://www.marketingdirecto.com/wp-content/uploads/2016/01/minion-300.jpg",
         "username": "minion7", "created_at": simulation_start_time, "provider": "google", "resource_uuid": "-99"},
        {"name": "minion", "email": "minion8@despicable.me",
         "profile_pic": "https://www.marketingdirecto.com/wp-content/uploads/2016/01/minion-300.jpg",
         "username": "minion8", "created_at": simulation_start_time, "provider": "google", "resource_uuid": "-99"},
        {"name": "minion", "email": "minion9@despicable.me",
         "profile_pic": "https://www.marketingdirecto.com/wp-content/uploads/2016/01/minion-300.jpg",
         "username": "minion9", "created_at": simulation_start_time, "provider": "google", "resource_uuid": "-99"},
        {"name": "minion", "email": "minion10@despicable.me",
         "profile_pic": "https://www.marketingdirecto.com/wp-content/uploads/2016/01/minion-300.jpg",
         "username": "minion10", "created_at": simulation_start_time, "provider": "google", "resource_uuid": "-99"},
        {"name": "minion", "email": "minion11@despicable.me",
         "profile_pic": "https://www.marketingdirecto.com/wp-content/uploads/2016/01/minion-300.jpg",
         "username": "minion11", "created_at": simulation_start_time, "provider": "google", "resource_uuid": "-99"},
        {"name": "minion", "email": "minion12@despicable.me",
         "profile_pic": "https://www.marketingdirecto.com/wp-content/uploads/2016/01/minion-300.jpg",
         "username": "minion12", "created_at": simulation_start_time, "provider": "google", "resource_uuid": "-99"},
        {"name": "minion", "email": "minion13@despicable.me",
         "profile_pic": "https://www.marketingdirecto.com/wp-content/uploads/2016/01/minion-300.jpg",
         "username": "minion13", "created_at": simulation_start_time, "provider": "google", "resource_uuid": "-99"},
        {"name": "minion", "email": "minion14@despicable.me",
         "profile_pic": "https://www.marketingdirecto.com/wp-content/uploads/2016/01/minion-300.jpg",
         "username": "minion14", "created_at": simulation_start_time, "provider": "google", "resource_uuid": "-99"},
        {"name": "minion", "email": "minion15@despicable.me",
         "profile_pic": "https://www.marketingdirecto.com/wp-content/uploads/2016/01/minion-300.jpg",
         "username": "minion15", "created_at": simulation_start_time, "provider": "google", "resource_uuid": "-99"},
        {"name": "minion", "email": "minion16@despicable.me",
         "profile_pic": "https://www.marketingdirecto.com/wp-content/uploads/2016/01/minion-300.jpg",
         "username": "minion16", "created_at": simulation_start_time, "provider": "google", "resource_uuid": "-99"},
        {"name": "minion", "email": "minion17@despicable.me",
         "profile_pic": "https://www.marketingdirecto.com/wp-content/uploads/2016/01/minion-300.jpg",
         "username": "minion17", "created_at": simulation_start_time, "provider": "google", "resource_uuid": "-99"},
        {"name": "minion", "email": "minion18@despicable.me",
         "profile_pic": "https://www.marketingdirecto.com/wp-content/uploads/2016/01/minion-300.jpg",
         "username": "minion18", "created_at": simulation_start_time, "provider": "google", "resource_uuid": "-99"},
        {"name": "minion", "email": "minion19@despicable.me",
         "profile_pic": "https://www.marketingdirecto.com/wp-content/uploads/2016/01/minion-300.jpg",
         "username": "minion19", "created_at": simulation_start_time, "provider": "google", "resource_uuid": "-99"},
        {"name": "minion", "email": "minion20@despicable.me",
         "profile_pic": "https://www.marketingdirecto.com/wp-content/uploads/2016/01/minion-300.jpg",
         "username": "minion20", "created_at": simulation_start_time, "provider": "google", "resource_uuid": "-99"},
        {"name": "minion", "email": "minion21@despicable.me",
         "profile_pic": "https://www.marketingdirecto.com/wp-content/uploads/2016/01/minion-300.jpg",
         "username": "minion21", "created_at": simulation_start_time, "provider": "google", "resource_uuid": "-99"},
        {"name": "minion", "email": "minion22@despicable.me",
         "profile_pic": "https://www.marketingdirecto.com/wp-content/uploads/2016/01/minion-300.jpg",
         "username": "minion22", "created_at": simulation_start_time, "provider": "google", "resource_uuid": "-99"},
        {"name": "minion", "email": "minion23@despicable.me",
         "profile_pic": "https://www.marketingdirecto.com/wp-content/uploads/2016/01/minion-300.jpg",
         "username": "minion23", "created_at": simulation_start_time, "provider": "google", "resource_uuid": "-99"},
        {"name": "minion", "email": "minion24@despicable.me",
         "profile_pic": "https://www.marketingdirecto.com/wp-content/uploads/2016/01/minion-300.jpg",
         "username": "minion24", "created_at": simulation_start_time, "provider": "google", "resource_uuid": "-99"},
        {"name": "minion", "email": "minion25@despicable.me",
         "profile_pic": "https://www.marketingdirecto.com/wp-content/uploads/2016/01/minion-300.jpg",
         "username": "minion25", "created_at": simulation_start_time, "provider": "google", "resource_uuid": "-99"},
        {"name": "minion", "email": "minion26@despicable.me",
         "profile_pic": "https://www.marketingdirecto.com/wp-content/uploads/2016/01/minion-300.jpg",
         "username": "minion26", "created_at": simulation_start_time, "provider": "google", "resource_uuid": "-99"},
        {"name": "minion", "email": "minion27@despicable.me",
         "profile_pic": "https://www.marketingdirecto.com/wp-content/uploads/2016/01/minion-300.jpg",
         "username": "minion27", "created_at": simulation_start_time, "provider": "google", "resource_uuid": "-99"},
        {"name": "minion", "email": "minion28@despicable.me",
         "profile_pic": "https://www.marketingdirecto.com/wp-content/uploads/2016/01/minion-300.jpg",
         "username": "minion28", "created_at": simulation_start_time, "provider": "google", "resource_uuid": "-99"},
        {"name": "minion", "email": "minion29@despicable.me",
         "profile_pic": "https://www.marketingdirecto.com/wp-content/uploads/2016/01/minion-300.jpg",
         "username": "minion29", "created_at": simulation_start_time, "provider": "google", "resource_uuid": "-99"},
        {"name": "minion", "email": "minion30@despicable.me",
         "profile_pic": "https://www.marketingdirecto.com/wp-content/uploads/2016/01/minion-300.jpg",
         "username": "minion30", "created_at": simulation_start_time, "provider": "google", "resource_uuid": "-99"},
    ],

    "games": [
        {"title": "fervent swartz", "game_mode": "multi_player", "duration": 365, "buy_in": 100,
         "benchmark": "sharpe_ratio", "side_bets_perc": 50, "side_bets_period": "monthly", "creator_id": 4,
         "invite_window": 1589368380.0, "stakes": "monopoly"},  # 1
        {"title": "max aggression", "game_mode": "multi_player", "duration": 1, "buy_in": 100_000,
         "benchmark": "sharpe_ratio", "side_bets_perc": 0, "side_bets_period": "weekly", "creator_id": 3,
         "invite_window": 1589368380.0, "stakes": "monopoly"},  # 2
        {"title": "test game", "game_mode": "multi_player", "duration": 14, "buy_in": 100,
         "benchmark": "return_ratio", "side_bets_perc": 50, "side_bets_period": "weekly", "creator_id": 1,
         "invite_window": 1589368380.0, "stakes": "real"},  # 3
        {"title": "test user excluded", "game_mode": "multi_player", "duration": 60, "buy_in": 20,
         "benchmark": "return_ratio", "side_bets_perc": 25, "side_bets_period": "monthly", "creator_id": 5,
         "invite_window": 1580630520.0, "stakes": "real"},  # 4
        {"title": "valiant roset", "game_mode": "multi_player", "duration": 60, "buy_in": 20,
         "benchmark": "return_ratio", "side_bets_perc": 25, "side_bets_period": "monthly", "creator_id": 5,
         "invite_window": 1580630520.0, "stakes": "monopoly"},  # 5
        {"title": "finished game to show", "game_mode": "multi_player", "duration": 1, "buy_in": 10,
         "benchmark": "sharpe_ratio", "side_bets_perc": 0, "side_bets_period": "weekly", "creator_id": 1,
         "invite_window": simulation_start_time + DEFAULT_INVITE_OPEN_WINDOW * SECONDS_IN_A_DAY, "stakes": "monopoly"},
        # 6
        {"title": "finished game to hide", "game_mode": "multi_player", "duration": 1, "buy_in": 10,
         "benchmark": "sharpe_ratio", "side_bets_perc": 0, "side_bets_period": "weekly", "creator_id": 1,
         "invite_window": simulation_start_time - SECONDS_IN_A_DAY * (14 + DEFAULT_INVITE_OPEN_WINDOW),
         "stakes": "monopoly"},  # 7
        {"title": "single player test", "game_mode": "single_player", "duration": 90, "buy_in": None,
         "benchmark": "sharpe_ratio", "side_bets_perc": None, "side_bets_period": None, "creator_id": 1,
         "invite_window": None, "stakes": "monopoly"}  # 8
    ],
    "game_status": [
        {"game_id": 1, "status": "pending", "timestamp": 1589195580.0, "users": [1, 3, 4, 5]},
        {"game_id": 2, "status": "pending", "timestamp": 1589368260.0, "users": [1, 3]},
        {"game_id": 3, "status": "pending", "timestamp": simulation_start_time, "users": [1, 3, 4]},
        {"game_id": 3, "status": "active", "timestamp": simulation_start_time, "users": [1, 3, 4]},  # active
        {"game_id": 4, "status": "pending", "timestamp": simulation_start_time, "users": [3, 4, 5]},
        {"game_id": 4, "status": "active", "timestamp": simulation_start_time, "users": [3, 4, 5]},  # active
        {"game_id": 5, "status": "pending", "timestamp": 1589368260.0, "users": [1, 3, 4, 5]},
        {"game_id": 6, "status": "pending", "timestamp": simulation_start_time, "users": [1, 4]},
        {"game_id": 6, "status": "active", "timestamp": simulation_start_time, "users": [1, 4]},
        {"game_id": 6, "status": "finished", "timestamp": simulation_start_time + SECONDS_IN_A_DAY * 1 + 10,
         "users": [1, 4]},
        {"game_id": 7, "status": "pending", "timestamp": simulation_start_time - 14 * SECONDS_IN_A_DAY,
         "users": [1, 4]},
        {"game_id": 7, "status": "active", "timestamp": simulation_start_time - 14 * SECONDS_IN_A_DAY,
         "users": [1, 4]},
        {"game_id": 7, "status": "finished", "timestamp": simulation_start_time - 13 * SECONDS_IN_A_DAY,
         "users": [1, 4]},
        {"game_id": 8, "status": "pending", "timestamp": simulation_start_time, "users": [1]},
        {"game_id": 8, "status": "active", "timestamp": simulation_start_time, "users": [1]},
    ],
    "game_invites": [
        {"game_id": 1, "user_id": 4, "status": "joined", "timestamp": 1589195580.0},
        {"game_id": 1, "user_id": 1, "status": "invited", "timestamp": 1589195580.0},
        {"game_id": 1, "user_id": 3, "status": "invited", "timestamp": 1589195580.0},
        {"game_id": 1, "user_id": 5, "status": "invited", "timestamp": 1589195580.0},
        {"game_id": 2, "user_id": 3, "status": "joined", "timestamp": 1589368260.0},
        {"game_id": 2, "user_id": 1, "status": "invited", "timestamp": 1589368260.0},
        {"game_id": 3, "user_id": 1, "status": "joined", "timestamp": simulation_start_time},
        {"game_id": 3, "user_id": 3, "status": "invited", "timestamp": simulation_start_time},
        {"game_id": 3, "user_id": 4, "status": "invited", "timestamp": simulation_start_time},
        {"game_id": 3, "user_id": 3, "status": "joined", "timestamp": simulation_start_time},
        {"game_id": 3, "user_id": 4, "status": "joined", "timestamp": simulation_start_time},
        {"game_id": 4, "user_id": 5, "status": "joined", "timestamp": 1589281860.0},
        {"game_id": 4, "user_id": 3, "status": "invited", "timestamp": 1589281860.0},
        {"game_id": 4, "user_id": 4, "status": "invited", "timestamp": 1589281860.0},
        {"game_id": 4, "user_id": 3, "status": "joined", "timestamp": 1589368260.0},
        {"game_id": 4, "user_id": 4, "status": "declined", "timestamp": 1589368260.0},
        {"game_id": 1, "user_id": 1, "status": "declined", "timestamp": 1590363478.0},
        {"game_id": 1, "user_id": 3, "status": "joined", "timestamp": 1590363478.0},
        {"game_id": 2, "user_id": 1, "status": "declined", "timestamp": 1589368260.0},
        {"game_id": 5, "user_id": 5, "status": "joined", "timestamp": 1589368260.0},
        {"game_id": 5, "user_id": 1, "status": "invited", "timestamp": 1589368260.0},
        {"game_id": 5, "user_id": 3, "status": "invited", "timestamp": 1589368260.0},
        {"game_id": 5, "user_id": 4, "status": "invited", "timestamp": 1589368260.0},
        {"game_id": 6, "user_id": 1, "status": "joined", "timestamp": simulation_start_time},
        {"game_id": 6, "user_id": 4, "status": "invited", "timestamp": simulation_start_time},
        {"game_id": 6, "user_id": 4, "status": "joined", "timestamp": simulation_start_time},
        {"game_id": 7, "user_id": 1, "status": "joined", "timestamp": simulation_start_time - 14 * SECONDS_IN_A_DAY},
        {"game_id": 7, "user_id": 4, "status": "invited", "timestamp": simulation_start_time - 14 * SECONDS_IN_A_DAY},
        {"game_id": 7, "user_id": 4, "status": "joined", "timestamp": simulation_start_time - 14 * SECONDS_IN_A_DAY},
        {"game_id": 8, "user_id": 1, "status": "joined", "timestamp": simulation_start_time},
    ],
    "symbols": [
        {"symbol": "MSFT", "name": "MICROSOFT"},
        {"symbol": "AAPL", "name": "APPLE"},
        {"symbol": "AMZN", "name": "AMAZON"},
        {"symbol": "GOOG", "name": "ALPHABET CLASS C"},
        {"symbol": "GOOGL", "name": "ALPHABET CLASS A"},
        {"symbol": "FB", "name": "FACEBOOK"},
        {"symbol": "BRK.B", "name": "BERKSHIRE HATHAWAY CLASS B"},
        {"symbol": "JNJ", "name": "JNJ"},
        {"symbol": "V", "name": "VISA"},
        {"symbol": "PG", "name": "PROCTOR AND GAMBLE"},
        {"symbol": "JPM", "name": "JP MORGAN"},
        {"symbol": "UNH", "name": "UNITED HEALTH"},
        {"symbol": "MA", "name": "MASTERCARD"},
        {"symbol": "INTC", "name": "INTEL"},
        {"symbol": "VZ", "name": "VERIZON"},
        {"symbol": "HD", "name": "HOME DEPOT"},
        {"symbol": "T", "name": "AT&T"},
        {"symbol": "PFE", "name": "PFIZER"},
        {"symbol": "MRK", "name": "MERCK"},
        {"symbol": "PEP", "name": "PEPSICO"},
        {"symbol": "TSLA", "name": "TESLA"},
        {"symbol": "LYFT", "name": "LYFT"},
        {"symbol": "SPXU", "name": "SPY PROSHARES ISHORT 3X"},
        {"symbol": "MELI", "name": "MERCADO LIBRE"},
        {"symbol": "NVDA", "name": "NVIDIA"},
        {"symbol": "NKE", "name": "NIKE"},
    ],
    "prices": price_records,
    "indexes": index_records,
    "orders": [
        # game 3, user id #1
        {"user_id": 1, "game_id": 3, "symbol": "AMZN", "buy_or_sell": "buy", "quantity": 10,
         "price": get_stock_start_price("AMZN"), "order_type": "market", "time_in_force": "day"},  # 1
        {"user_id": 1, "game_id": 3, "symbol": "TSLA", "buy_or_sell": "buy", "quantity": 35,
         "price": get_stock_start_price("TSLA"), "order_type": "market", "time_in_force": "day"},  # 2
        {"user_id": 1, "game_id": 3, "symbol": "LYFT", "buy_or_sell": "buy", "quantity": 700,
         "price": get_stock_start_price("LYFT"), "order_type": "market", "time_in_force": "day"},  # 3
        {"user_id": 1, "game_id": 3, "symbol": "SPXU", "buy_or_sell": "buy", "quantity": 1200,
         "price": get_stock_start_price("SPXU"), "order_type": "market", "time_in_force": "day"},  # 4

        # game 3, user id #3
        {"user_id": 3, "game_id": 3, "symbol": "NVDA", "buy_or_sell": "buy", "quantity": 130,
         "price": get_stock_start_price("NVDA"), "order_type": "market", "time_in_force": "day"},  # 5
        {"user_id": 3, "game_id": 3, "symbol": "NKE", "buy_or_sell": "buy", "quantity": 400,
         "price": get_stock_start_price("NKE"), "order_type": "market", "time_in_force": "day"},  # 6

        # game 3, user id #4
        {"user_id": 4, "game_id": 3, "symbol": "MELI", "buy_or_sell": "buy", "quantity": 107,
         "price": get_stock_start_price("MELI"), "order_type": "market", "time_in_force": "day"},  # 7

        # game 3, user id #1, follow-on orders
        {"user_id": 1, "game_id": 3, "symbol": "NVDA", "buy_or_sell": "buy", "quantity": 8,
         "price": get_stock_start_price("NVDA") * 1.05, "order_type": "stop", "time_in_force": "until_cancelled"},  # 8
        {"user_id": 1, "game_id": 3, "symbol": "MELI", "buy_or_sell": "buy", "quantity": 2,
         "price": get_stock_finish_price("MELI") * 0.9, "order_type": "limit", "time_in_force": "until_cancelled"},  # 9
        {"user_id": 1, "game_id": 3, "symbol": "SPXU", "buy_or_sell": "sell", "quantity": 300,
         "price": get_stock_finish_price("SPXU") * 0.75, "order_type": "stop", "time_in_force": "until_cancelled"},
        # 10
        {"user_id": 1, "game_id": 3, "symbol": "AMZN", "buy_or_sell": "sell", "quantity": 4,
         "price": get_stock_finish_price("AMZN"), "order_type": "market", "time_in_force": "day"},  # 11

        # game 4, user id #5
        {"user_id": 5, "game_id": 4, "symbol": "BABA", "buy_or_sell": "buy", "quantity": 3,
         "price": 201.72, "order_type": "market", "time_in_force": "day"},  # 12
        # game 4, user id #4
        {"user_id": 4, "game_id": 4, "symbol": "SQQQ", "buy_or_sell": "buy", "quantity": 3_128,
         "price": 7.99, "order_type": "market", "time_in_force": "day"},  # 13
        {"user_id": 4, "game_id": 4, "symbol": "SPXU", "buy_or_sell": "buy", "quantity": 2_131,
         "price": 11.73, "order_type": "market", "time_in_force": "day"},  # 14

        # game 8, user id #1
        {"user_id": 1, "game_id": 8, "symbol": "NVDA", "buy_or_sell": "buy", "quantity": 713,
         "price": get_stock_start_price("NVDA"), "order_type": "market", "time_in_force": "day"},  # 15
        {"user_id": 1, "game_id": 8, "symbol": "NKE", "buy_or_sell": "buy", "quantity": 3136,
         "price": get_stock_start_price("NKE"), "order_type": "market", "time_in_force": "day"},  # 16
    ],
    "order_status": [
        {"order_id": 1, "timestamp": simulation_start_time, "status": "pending", "clear_price": None},  # 1
        {"order_id": 1, "timestamp": simulation_start_time, "status": "fulfilled",  # 2
         "clear_price": get_stock_start_price("AMZN")},
        {"order_id": 2, "timestamp": simulation_start_time, "status": "pending", "clear_price": None},  # 3
        {"order_id": 2, "timestamp": simulation_start_time, "status": "fulfilled",  # 4
         "clear_price": get_stock_start_price("TSLA")},
        {"order_id": 3, "timestamp": simulation_start_time, "status": "pending", "clear_price": None},  # 5
        {"order_id": 3, "timestamp": simulation_start_time, "status": "fulfilled",  # 6
         "clear_price": get_stock_start_price("LYFT")},
        {"order_id": 4, "timestamp": simulation_start_time, "status": "pending", "clear_price": None},  # 7
        {"order_id": 4, "timestamp": simulation_start_time, "status": "fulfilled",  # 8
         "clear_price": get_stock_start_price("SPXU")},
        {"order_id": 5, "timestamp": simulation_start_time, "status": "pending", "clear_price": None},  # 9
        {"order_id": 5, "timestamp": simulation_start_time, "status": "fulfilled",  # 10
         "clear_price": get_stock_start_price("NVDA")},
        {"order_id": 6, "timestamp": simulation_start_time, "status": "pending", "clear_price": None},  # 11
        {"order_id": 6, "timestamp": simulation_start_time, "status": "fulfilled",  # 12
         "clear_price": get_stock_start_price("NKE")},
        {"order_id": 7, "timestamp": simulation_start_time, "status": "pending", "clear_price": None},  # 13
        {"order_id": 7, "timestamp": simulation_start_time, "status": "fulfilled",  # 14
         "clear_price": get_stock_start_price("MELI")},
        {"order_id": 8, "timestamp": simulation_start_time, "status": "pending", "clear_price": None},  # 15
        {"order_id": 8, "timestamp": get_beginning_of_next_trading_day(simulation_start_time + SECONDS_IN_A_DAY),
         "status": "fulfilled", "clear_price": get_stock_start_price("NVDA") * 1.05},  # 16
        {"order_id": 9, "timestamp": simulation_end_time, "status": "pending", "clear_price": None},  # 17
        {"order_id": 10, "timestamp": simulation_end_time, "status": "pending", "clear_price": None},  # 18
        {"order_id": 11, "timestamp": simulation_end_time, "status": "pending", "clear_price": None},  # 19
        {"order_id": 11, "timestamp": simulation_end_time, "status": "fulfilled",  # 20
         "clear_price": get_stock_finish_price("AMZN")},
        {"order_id": 12, "timestamp": simulation_start_time, "status": "pending", "clear_price": None},  # 21
        {"order_id": 12, "timestamp": simulation_start_time, "status": "fulfilled", "clear_price": 1_000},  # 22
        {"order_id": 13, "timestamp": 1592572846.5938, "status": "pending", "clear_price": None},  # 23
        {"order_id": 14, "timestamp": 1592572846.5938, "status": "pending", "clear_price": None},  # 24
        {"order_id": 15, "timestamp": simulation_start_time, "status": "pending", "clear_price": None},  # 25
        {"order_id": 15, "timestamp": simulation_start_time, "status": "fulfilled",  # 26
         "clear_price": get_stock_start_price("NVDA")},
        {"order_id": 16, "timestamp": simulation_start_time, "status": "pending", "clear_price": None},  # 27
        {"order_id": 16, "timestamp": simulation_start_time, "status": "fulfilled",  # 28
         "clear_price": get_stock_start_price("NKE")}
    ],
    "game_balances": [
        # Game 3, user id #1
        {"user_id": 1, "game_id": 3, "order_status_id": None, "timestamp": simulation_start_time,
         "balance_type": "virtual_cash", "balance": 100_000, "symbol": None},
        {"user_id": 1, "game_id": 3, "order_status_id": 2, "timestamp": simulation_start_time,
         "balance_type": "virtual_cash", "balance": 100_000 - get_stock_start_price("AMZN") * 10, "symbol": None},
        {"user_id": 1, "game_id": 3, "order_status_id": 2, "timestamp": simulation_start_time,
         "balance_type": "virtual_stock", "balance": 10, "symbol": "AMZN"},

        {"user_id": 1, "game_id": 3, "order_status_id": 4, "timestamp": simulation_start_time,
         "balance_type": "virtual_cash",
         "balance": 100_000 - get_stock_start_price("AMZN") * 10 - get_stock_start_price("TSLA") * 35, "symbol": None},
        {"user_id": 1, "game_id": 3, "order_status_id": 4, "timestamp": simulation_start_time,
         "balance_type": "virtual_stock", "balance": 35, "symbol": "TSLA"},

        {"user_id": 1, "game_id": 3, "order_status_id": 6, "timestamp": simulation_start_time,
         "balance_type": "virtual_cash",
         "balance": 100_000 - get_stock_start_price("AMZN") * 10 - get_stock_start_price(
             "TSLA") * 35 - get_stock_start_price("LYFT") * 700, "symbol": None},
        {"user_id": 1, "game_id": 3, "order_status_id": 6, "timestamp": simulation_start_time,
         "balance_type": "virtual_stock", "balance": 700, "symbol": "LYFT"},

        {"user_id": 1, "game_id": 3, "order_status_id": 8, "timestamp": simulation_start_time,
         "balance_type": "virtual_cash",
         "balance": 100_000 - get_stock_start_price("AMZN") * 10 - get_stock_start_price(
             "TSLA") * 35 - get_stock_start_price("LYFT") * 700 - get_stock_start_price("SPXU") * 1200, "symbol": None},
        {"user_id": 1, "game_id": 3, "order_status_id": 8, "timestamp": simulation_start_time,
         "balance_type": "virtual_stock", "balance": 1200, "symbol": "SPXU"},

        # Game 3, user id #3
        {"user_id": 3, "game_id": 3, "order_status_id": None, "timestamp": simulation_start_time,
         "balance_type": "virtual_cash", "balance": 100_000, "symbol": None},
        {"user_id": 3, "game_id": 3, "order_status_id": 10, "timestamp": simulation_start_time,
         "balance_type": "virtual_cash", "balance": 52679.10716, "symbol": None},
        {"user_id": 3, "game_id": 3, "order_status_id": 10, "timestamp": simulation_start_time,
         "balance_type": "virtual_stock", "balance": 130, "symbol": "NVDA"},
        {"user_id": 3, "game_id": 3, "order_status_id": 12, "timestamp": simulation_start_time,
         "balance_type": "virtual_cash", "balance": 14130.324760000003, "symbol": None},
        {"user_id": 3, "game_id": 3, "order_status_id": 12, "timestamp": simulation_start_time,
         "balance_type": "virtual_stock", "balance": 400, "symbol": "NKE"},

        # Game 3, user id #4
        {"user_id": 4, "game_id": 3, "order_status_id": None, "timestamp": simulation_start_time,
         "balance_type": "virtual_cash", "balance": 100_000, "symbol": None},
        {"user_id": 4, "game_id": 3, "order_status_id": 14, "timestamp": simulation_start_time,
         "balance_type": "virtual_cash", "balance": 8130.831265999994, "symbol": None},
        {"user_id": 4, "game_id": 3, "order_status_id": 14, "timestamp": simulation_start_time,
         "balance_type": "virtual_stock", "balance": 107, "symbol": "MELI"},

        # Game 3, user id #1, subsequent plays
        {"user_id": 1, "game_id": 3, "order_status_id": 16,
         "timestamp": get_beginning_of_next_trading_day(simulation_start_time + SECONDS_IN_A_DAY),
         "balance_type": "virtual_cash",
         "balance": 100_000 - get_stock_start_price("AMZN") * 10 - get_stock_start_price(
             "TSLA") * 35 - get_stock_start_price("LYFT") * 700 - get_stock_start_price(
             "SPXU") * 1200 - get_stock_start_price("NVDA") * 1.05 * 8, "symbol": None},
        {"user_id": 1, "game_id": 3, "order_status_id": 16,
         "timestamp": get_beginning_of_next_trading_day(simulation_start_time + SECONDS_IN_A_DAY),
         "balance_type": "virtual_stock", "balance": 8, "symbol": "NVDA"},

        {"user_id": 1, "game_id": 3, "order_status_id": 20, "timestamp": simulation_end_time,
         "balance_type": "virtual_cash",
         "balance": 100_000 - get_stock_start_price("AMZN") * 10 - get_stock_start_price(
             "TSLA") * 35 - get_stock_start_price("LYFT") * 700 - get_stock_start_price(
             "SPXU") * 1200 - get_stock_start_price("NVDA") * 1.05 * 8 + get_stock_finish_price("AMZN") * 4,
         "symbol": None},
        {"user_id": 1, "game_id": 3, "order_status_id": 20, "timestamp": simulation_end_time,
         "balance_type": "virtual_stock", "balance": 6, "symbol": "AMZN"},

        # Game 4, setup
        {"user_id": 5, "game_id": 4, "order_status_id": None, "timestamp": simulation_start_time,
         "balance_type": "virtual_cash", "balance": STARTING_VIRTUAL_CASH, "symbol": None},
        {"user_id": 5, "game_id": 4, "order_status_id": 13, "timestamp": simulation_start_time,
         "balance_type": "virtual_cash", "balance": STARTING_VIRTUAL_CASH, "symbol": None},
        {"user_id": 5, "game_id": 4, "order_status_id": 13, "timestamp": simulation_start_time,
         "balance_type": "virtual_stock", "balance": 1, "symbol": "BABA"},
        {"user_id": 3, "game_id": 4, "order_status_id": None, "timestamp": simulation_start_time,
         "balance_type": "virtual_cash", "balance": STARTING_VIRTUAL_CASH, "symbol": None},
        {"user_id": 4, "game_id": 4, "order_status_id": None, "timestamp": simulation_start_time,
         "balance_type": "virtual_cash", "balance": STARTING_VIRTUAL_CASH, "symbol": None},
        {"user_id": 5, "game_id": 4, "order_status_id": None, "timestamp": simulation_start_time,
         "balance_type": "virtual_cash", "balance": STARTING_VIRTUAL_CASH, "symbol": None},

        # Game 6, setup
        {"user_id": 1, "game_id": 6, "order_status_id": None, "timestamp": simulation_start_time,
         "balance_type": "virtual_cash", "balance": STARTING_VIRTUAL_CASH, "symbol": None},
        {"user_id": 4, "game_id": 6, "order_status_id": None, "timestamp": simulation_start_time,
         "balance_type": "virtual_cash", "balance": STARTING_VIRTUAL_CASH, "symbol": None},

        # Game 7, setup
        {"user_id": 1, "game_id": 7, "order_status_id": None,
         "timestamp": simulation_start_time - 14 * SECONDS_IN_A_DAY, "balance_type": "virtual_cash",
         "balance": STARTING_VIRTUAL_CASH, "symbol": None},
        {"user_id": 4, "game_id": 7, "order_status_id": None,
         "timestamp": simulation_start_time - 14 * SECONDS_IN_A_DAY, "balance_type": "virtual_cash",
         "balance": STARTING_VIRTUAL_CASH, "symbol": None},

        # Game 8, setup and orders
        {"user_id": 1, "game_id": 8, "order_status_id": None, "timestamp": simulation_start_time,
         "balance_type": "virtual_cash", "balance": STARTING_VIRTUAL_CASH, "symbol": None},
        {"user_id": 1, "game_id": 8, "order_status_id": 26, "timestamp": simulation_start_time,
         "balance_type": "virtual_cash", "balance": STARTING_VIRTUAL_CASH - get_stock_start_price("NVDA") * 713,
         "symbol": None},
        {"user_id": 1, "game_id": 8, "order_status_id": 26, "timestamp": simulation_start_time,
         "balance_type": "virtual_stock", "balance": 713, "symbol": "NVDA"},
        {"user_id": 1, "game_id": 8, "order_status_id": 28, "timestamp": simulation_start_time,
         "balance_type": "virtual_cash",
         "balance": STARTING_VIRTUAL_CASH - get_stock_start_price("NVDA") * 713 - get_stock_start_price("NKE") * 3136,
         "symbol": None},
        {"user_id": 1, "game_id": 8, "order_status_id": 28, "timestamp": simulation_start_time,
         "balance_type": "virtual_stock", "balance": 3136, "symbol": "NKE"},

    ],
    "friends": [
        {"requester_id": 1, "invited_id": 3, "status": "invited", "timestamp": 1589758324},
        {"requester_id": 1, "invited_id": 3, "status": "accepted", "timestamp": 1590363091},
        {"requester_id": 1, "invited_id": 4, "status": "invited", "timestamp": 1589758324},
        {"requester_id": 1, "invited_id": 4, "status": "accepted", "timestamp": 1590363091},
        {"requester_id": 5, "invited_id": 1, "status": "invited", "timestamp": 1589758324},
        {"requester_id": 3, "invited_id": 4, "status": "invited", "timestamp": 1589758324},
        {"requester_id": 3, "invited_id": 4, "status": "accepted", "timestamp": 1590363091},
        {"requester_id": 3, "invited_id": 5, "status": "invited", "timestamp": 1589758324},
        {"requester_id": 3, "invited_id": 5, "status": "accepted", "timestamp": 1590363091},
        {"requester_id": 5, "invited_id": 4, "status": "invited", "timestamp": 1589758324},
        {"requester_id": 5, "invited_id": 4, "status": "accepted", "timestamp": 1590363091},
        {"requester_id": 1, "invited_id": 7, "status": "invited", "timestamp": 1591561793},
        {"requester_id": 10, "invited_id": 1, "status": "invited", "timestamp": simulation_start_time},
        {"requester_id": 10, "invited_id": 1, "status": "accepted", "timestamp": simulation_start_time},
        {"requester_id": 11, "invited_id": 1, "status": "invited", "timestamp": simulation_start_time},
        {"requester_id": 11, "invited_id": 1, "status": "accepted", "timestamp": simulation_start_time},
        {"requester_id": 12, "invited_id": 1, "status": "invited", "timestamp": simulation_start_time},
        {"requester_id": 12, "invited_id": 1, "status": "accepted", "timestamp": simulation_start_time},
        {"requester_id": 13, "invited_id": 1, "status": "invited", "timestamp": simulation_start_time},
        {"requester_id": 13, "invited_id": 1, "status": "accepted", "timestamp": simulation_start_time},
        {"requester_id": 14, "invited_id": 1, "status": "invited", "timestamp": simulation_start_time},
        {"requester_id": 14, "invited_id": 1, "status": "accepted", "timestamp": simulation_start_time},
        {"requester_id": 15, "invited_id": 1, "status": "invited", "timestamp": simulation_start_time},
        {"requester_id": 15, "invited_id": 1, "status": "accepted", "timestamp": simulation_start_time},
        {"requester_id": 16, "invited_id": 1, "status": "invited", "timestamp": simulation_start_time},
        {"requester_id": 16, "invited_id": 1, "status": "accepted", "timestamp": simulation_start_time},
        {"requester_id": 17, "invited_id": 1, "status": "invited", "timestamp": simulation_start_time},
        {"requester_id": 17, "invited_id": 1, "status": "accepted", "timestamp": simulation_start_time},
        {"requester_id": 18, "invited_id": 1, "status": "invited", "timestamp": simulation_start_time},
        {"requester_id": 18, "invited_id": 1, "status": "accepted", "timestamp": simulation_start_time},
        {"requester_id": 19, "invited_id": 1, "status": "invited", "timestamp": simulation_start_time},
        {"requester_id": 19, "invited_id": 1, "status": "accepted", "timestamp": simulation_start_time},
        {"requester_id": 20, "invited_id": 1, "status": "invited", "timestamp": simulation_start_time},
        {"requester_id": 20, "invited_id": 1, "status": "accepted", "timestamp": simulation_start_time},
        {"requester_id": 21, "invited_id": 1, "status": "invited", "timestamp": simulation_start_time},
        {"requester_id": 21, "invited_id": 1, "status": "accepted", "timestamp": simulation_start_time},
        {"requester_id": 22, "invited_id": 1, "status": "invited", "timestamp": simulation_start_time},
        {"requester_id": 22, "invited_id": 1, "status": "accepted", "timestamp": simulation_start_time},
        {"requester_id": 23, "invited_id": 1, "status": "invited", "timestamp": simulation_start_time},
        {"requester_id": 23, "invited_id": 1, "status": "accepted", "timestamp": simulation_start_time},
        {"requester_id": 24, "invited_id": 1, "status": "invited", "timestamp": simulation_start_time},
        {"requester_id": 24, "invited_id": 1, "status": "accepted", "timestamp": simulation_start_time},
        {"requester_id": 25, "invited_id": 1, "status": "invited", "timestamp": simulation_start_time},
        {"requester_id": 25, "invited_id": 1, "status": "accepted", "timestamp": simulation_start_time},
        {"requester_id": 26, "invited_id": 1, "status": "invited", "timestamp": simulation_start_time},
        {"requester_id": 26, "invited_id": 1, "status": "accepted", "timestamp": simulation_start_time},
        {"requester_id": 27, "invited_id": 1, "status": "invited", "timestamp": simulation_start_time},
        {"requester_id": 27, "invited_id": 1, "status": "accepted", "timestamp": simulation_start_time},
        {"requester_id": 28, "invited_id": 1, "status": "invited", "timestamp": simulation_start_time},
        {"requester_id": 28, "invited_id": 1, "status": "accepted", "timestamp": simulation_start_time},
        {"requester_id": 29, "invited_id": 1, "status": "invited", "timestamp": simulation_start_time},
        {"requester_id": 29, "invited_id": 1, "status": "accepted", "timestamp": simulation_start_time},
        {"requester_id": 30, "invited_id": 1, "status": "invited", "timestamp": simulation_start_time},
        {"requester_id": 30, "invited_id": 1, "status": "accepted", "timestamp": simulation_start_time},
        {"requester_id": 31, "invited_id": 1, "status": "invited", "timestamp": simulation_start_time},
        {"requester_id": 31, "invited_id": 1, "status": "accepted", "timestamp": simulation_start_time},
        {"requester_id": 32, "invited_id": 1, "status": "invited", "timestamp": simulation_start_time},
        {"requester_id": 32, "invited_id": 1, "status": "accepted", "timestamp": simulation_start_time},
        {"requester_id": 33, "invited_id": 1, "status": "invited", "timestamp": simulation_start_time},
        {"requester_id": 33, "invited_id": 1, "status": "accepted", "timestamp": simulation_start_time},
        {"requester_id": 34, "invited_id": 1, "status": "invited", "timestamp": simulation_start_time},
        {"requester_id": 34, "invited_id": 1, "status": "accepted", "timestamp": simulation_start_time},
        {"requester_id": 35, "invited_id": 1, "status": "invited", "timestamp": simulation_start_time},
        {"requester_id": 35, "invited_id": 1, "status": "accepted", "timestamp": simulation_start_time},
        {"requester_id": 36, "invited_id": 1, "status": "invited", "timestamp": simulation_start_time},
        {"requester_id": 36, "invited_id": 1, "status": "accepted", "timestamp": simulation_start_time},
        {"requester_id": 37, "invited_id": 1, "status": "invited", "timestamp": simulation_start_time},
        {"requester_id": 37, "invited_id": 1, "status": "accepted", "timestamp": simulation_start_time},
        {"requester_id": 38, "invited_id": 1, "status": "invited", "timestamp": simulation_start_time},
        {"requester_id": 38, "invited_id": 1, "status": "accepted", "timestamp": simulation_start_time},
        {"requester_id": 39, "invited_id": 1, "status": "invited", "timestamp": simulation_start_time},
        {"requester_id": 39, "invited_id": 1, "status": "accepted", "timestamp": simulation_start_time}
    ],
    "payment_profiles": [
        {"user_id": 1, "processor": "paypal", "uuid": Config.PAYPAL_TEST_USER_ID, "payer_email": Config.TEST_CASE_EMAIL,
         "timestamp": simulation_start_time},
        {"user_id": 3, "processor": "paypal", "uuid": Config.PAYPAL_TEST_USER_ID, "payer_email": "eddie@example.test",
         "timestamp": simulation_start_time},
        {"user_id": 4, "processor": "paypal", "uuid": Config.PAYPAL_TEST_USER_ID, "payer_email": "mike@example.test",
         "timestamp": simulation_start_time}
    ],

}


def populate_table(table_name):
    db_metadata = MetaData(bind=engine)
    db_metadata.reflect()
    with engine.connect() as conn:
        table_meta = db_metadata.tables[table_name]
        conn.execute(table_meta.insert(), MOCK_DATA[table_name])


def make_db_mocks():
    table_names = MOCK_DATA.keys()
    db_metadata = MetaData(bind=engine)
    db_metadata.reflect()
    for table in table_names:
        if MOCK_DATA.get(table) and table != 'users':
            populate_table(table)
        if table == 'users':
            for user in MOCK_DATA.get(table):
                add_row("users", name=user["name"], email=user["email"], profile_pic=user["profile_pic"],
                        username=user["username"], created_at=user["created_at"], provider=user["provider"],
                        password=None, resource_uuid=user["resource_uuid"])


def make_s3_mocks():
    table = 'users'
    for user in MOCK_DATA[table]:
        profile_pic_hash = hashlib.sha224(bytes(user['resource_uuid'], encoding='utf-8')).hexdigest()
        profile_picture = user['profile_pic']
        upload_image_from_url_to_s3(profile_picture, f"profile_pics/{profile_pic_hash}")


def make_redis_mocks():
    game_ids = [3, 6, 7, 8]
    for game_id in game_ids:
        init_game_assets(game_id)

    serialize_and_pack_games_per_user_chart()
    # TODO: This is a quick hack to get the admin panel working in dev. Fix at some point
    df = make_games_per_user_data()
    chart_json = make_chart_json(df, "cohort", "percentage", "game_count")
    s3_cache.set(f"{ORDERS_PER_ACTIVE_USER_PREFIX}", json.dumps(chart_json))


if __name__ == '__main__':
    make_db_mocks()<|MERGE_RESOLUTION|>--- conflicted
+++ resolved
@@ -20,11 +20,7 @@
     SECONDS_IN_A_DAY,
     get_schedule_start_and_end,
     get_trading_calendar,
-<<<<<<< HEAD
     posix_to_datetime
-=======
-    posix_to_datetime,
->>>>>>> f476c9a8
 )
 from backend.logic.games import (
     init_game_assets,
@@ -577,8 +573,7 @@
          "timestamp": simulation_start_time},
         {"user_id": 4, "processor": "paypal", "uuid": Config.PAYPAL_TEST_USER_ID, "payer_email": "mike@example.test",
          "timestamp": simulation_start_time}
-    ],
-
+    ]
 }
 
 
