--- conflicted
+++ resolved
@@ -52,7 +52,7 @@
     creator_id = db.Column(db.Integer, db.ForeignKey("users.id"))
     title = db.Column(db.Text)
     game_mode = db.Column(db.Enum(GameModes))
-    duration = db.Column(db.Float(precision=32))
+    duration = db.Column(db.Integer)
     buy_in = db.Column(db.Float(precision=32))
     benchmark = db.Column(db.Enum(Benchmarks))
     side_bets_perc = db.Column(db.Float(precision=32))
@@ -264,24 +264,6 @@
     game_id = db.Column(db.Integer, db.ForeignKey('games.id'), nullable=True)
 
 
-class BalancesAndPricesCache(db.Model):
-    """Note: the defined fields here track the balances_and_prices_table_schema definition in schemas.py"""
-    __tablename__ = "balances_and_prices_cache"
-
-    id = db.Column(db.Integer, primary_key=True)
-    game_id = db.Column(db.Integer, db.ForeignKey('games.id'), nullable=True)
-    user_id = db.Column(db.Integer, db.ForeignKey("users.id"), nullable=True)
-    symbol = db.Column(db.Text(length=20), index=True)
-    timestamp = db.Column(db.Float(precision=32), index=True)
-    balance = db.Column(db.Float(precision=32))
-    price = db.Column(db.Float(precision=32))
-    value = db.Column(db.Float(precision=32))
-
-
-Index("balances_and_prices_game_user_timestamp_ix", BalancesAndPricesCache.game_id, BalancesAndPricesCache.user_id,
-      BalancesAndPricesCache.timestamp)
-
-
 class Processors(Enum):
     paypal = "paypal"
 
@@ -342,7 +324,6 @@
     exec_date = db.Column(db.Float(precision=32))
 
 
-<<<<<<< HEAD
 class Dividends(db.Model):
     __tablename__ = "dividends"
 
@@ -350,20 +331,4 @@
     symbol = db.Column(db.Text)
     company = db.Column(db.Text)
     amount = db.Column(db.Float(precision=32))
-    exec_date = db.Column(db.Integer)
-=======
-class UpdateType(Enum):
-    join = "join"
-    game = "game"
-
-
-class StockBetsScore(db.Model):
-    __tablename__ = "stockbets_score"
-
-    id = db.Column(db.Integer, primary_key=True)
-    user_id = db.Column(db.Integer, db.ForeignKey("users.id"), nullable=True)
-    index_symbol = db.Column(db.Text, nullable=True)
-    score = db.Column(db.Float(precision=32))
-    game_id = db.Column(db.Integer, db.ForeignKey('games.id'), nullable=True)
-    timestamp = db.Column(db.Float(precision=32))
->>>>>>> 05489d4c
+    exec_date = db.Column(db.Integer)