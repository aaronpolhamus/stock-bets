--- conflicted
+++ resolved
@@ -6,18 +6,11 @@
     during_trading_day,
     get_all_active_symbols
 )
-<<<<<<< HEAD
-from backend.logic.stock_data import (
-    get_symbols_table,
-=======
 from logic.stock_data import (
->>>>>>> 97de384a
     update_index_value,
     get_cache_price,
     fetch_price,
     set_cache_price,
-    scrape_stock_splits,
-    apply_stock_splits,
     TRACKED_INDEXES,
     get_game_ids_by_status,
 )
@@ -89,7 +82,6 @@
 def async_scrape_stock_data(self):
     start_dag("stock_data_dag")
 
-
 # --------------- #
 # Game management #
 # --------------- #
@@ -105,12 +97,6 @@
 @celery.task(name="async_service_one_open_game", bind=True, base=BaseTask)
 def async_service_one_open_game(self, game_id):
     service_open_game(game_id)
-
-
-@celery.task(name="async_apply_stock_splits", bind=True, base=BaseTask)
-def async_apply_stock_splits(self):
-    scrape_stock_splits()
-    apply_stock_splits()
 
 # ---------------- #
 # Order management #
@@ -159,20 +145,20 @@
     serialize_and_pack_games_per_user_chart()
     serialize_and_pack_orders_per_active_user()
 
-
 # ----------- #
 # Maintenance #
 # ----------- #
+
 
 @celery.task(name="async_clear_balances_and_prices_cache", bind=True, base=BaseTask)
 def async_clear_balances_and_prices_cache(self):
     with engine.connect() as conn:
         conn.execute("TRUNCATE balances_and_prices_cache;")
 
-
 # ------- #
 # Testing #
 # ------- #
+
 
 @celery.task(name="async_test_task_lock", bind=True, base=BaseTask)
 @task_lock(main_key="async_test_task_lock", timeout=CACHE_PRICE_TIMEOUT)
