import React from 'react'
import { CompoundChart } from 'components/charts/CompoundChart'
import { UserDropDownChart } from 'components/charts/BaseCharts'
import { CustomSelect } from 'components/ui/inputs/CustomSelect'

import { Container } from 'react-bootstrap'
import { FormattableTable } from 'components/tables/FormattableTable'

const players = ['player1', 'player3', 'player3']
const Playground = () => {
  const gameId = 3
  return (
    <Container>
      <h1>
        Playground
      </h1>
      <CompoundChart
        gameId={gameId}
        chartDataEndpoint='get_order_performance_chart'
        legends={false}
      >
        {
          ({ handleSelectedLines }) => (
            <FormattableTable
              hover
              endpoint='get_fulfilled_orders_table'
              name='orders_table'
              gameId={gameId}
              onRowSelect={(output) => {
                handleSelectedLines(output)
              }}
              tableCellCheckbox={0}
              formatOutput={(output) => {
                const label = `${output.Symbol}/${output.Quantity} @ ${output['Clear price']}/${output['Cleared on']}`
                return {
                  label: label,
                  color: output.color
                }
              }}
              formatCells={{
                Symbol: function renderSymbol (value, row) {
                  return (
                    <strong>
                      {value}
                    </strong>
                  )
                },
                'Clear price': function clearPriceFormat (value, row) {
                  const qty = row.Quantity
                  const totalPrice = (qty * value).toLocaleString()
                  return (
                    <>
                      <strong>
                        {value}
                      </strong>
                      <br />
                      <span
                        style={{
                          color: 'var(--color-text-gray)'
                        }}
                      >
                        {`($${totalPrice})`}
                      </span>
                    </>
                  )
                }
              }}
              excludeRows={(row) => {
                return row['Buy/Sell'] === 'sell'
              }}
              exclude={[
                'as of',
                'Buy/Sell',
                'Order type',
                'Time in force',
                'Market price',
                'Placed on',
                'Order price'
              ]}
<<<<<<< HEAD
=======
              sortBy='Hypothetical return'
              sortOrder='DESC'
>>>>>>> baaed44d
              showColumns={{
                md: [
                  'Symbol',
                  'Quantity',
                  'Clear price'
                ]
              }}
            />
          )
        }
      </CompoundChart>
    </Container>
  )
}

export { Playground }<|MERGE_RESOLUTION|>--- conflicted
+++ resolved
@@ -77,11 +77,6 @@
                 'Placed on',
                 'Order price'
               ]}
-<<<<<<< HEAD
-=======
-              sortBy='Hypothetical return'
-              sortOrder='DESC'
->>>>>>> baaed44d
               showColumns={{
                 md: [
                   'Symbol',
