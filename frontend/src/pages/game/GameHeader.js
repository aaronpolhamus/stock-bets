import React, { useEffect, useState } from 'react'
import styled from 'styled-components'
import { fetchGameData } from 'components/functions/api'
import { Tooltip } from 'components/forms/Tooltips'
import PropTypes from 'prop-types'

const GameDetails = styled.small`
  display: block;
  font-size: var(--font-size-min);
  letter-spacing: var(--letter-spacing-smallcaps);
  text-transform: uppercase;
  color: var(--color-text-gray);
  margin-top: var(--space-100);
`

const TextDivider = styled.span`
  font-weight: bold;
  color: var(--color-primary-darken);
`

const CashInfoWrapper = styled.div`
  text-align: right;
  color: var(--color-text-gray);
  p {
    margin: 0;
  }
  strong {
    text-transform: uppercase;
    font-size: var(--font-size-min);
  }
  small {
    color: var(--color-text-light-gray);
  }
`
const Header = styled.header`
  display: flex;
  justify-content: space-between;
  align-items: center;
  h1 {
    margin-top: 0;
    line-height: 1;
  }
`

const GameName = styled.span`
  height: var(--space-400);
  display: inline-block;
`

const GameHeader = ({ gameId }) => {
  const [gameInfo, setGameInfo] = useState([])
  const [cashData, setCashData] = useState({})

  const getGameData = async () => {
    const data = await fetchGameData(gameId, 'game_info')
    const cashInfo = await fetchGameData(gameId, 'get_cash_balances')

    setCashData(cashInfo)
    setGameInfo(data)
  }

  useEffect(() => {
    getGameData()
  }, [])

  return (
    <Header>
      <h1>
        <GameName>{gameInfo.title}</GameName>
        <GameDetails>
          {gameInfo.mode}
          <TextDivider> | </TextDivider>
          Sidebet: {gameInfo.side_bets_perc}% {gameInfo.side_bets_period}
          <TextDivider> | </TextDivider>
          {gameInfo.days_left && gameInfo.days_left} days left
        </GameDetails>
      </h1>
<<<<<<< HEAD
      <CashInfoWrapper>
        <Tooltip message='Your buying power is the amount of cash that you have on hand, minus the estimated value of any outstanding buy orders. If this is negative, check your open orders information and consider cancelling a few.' />
        <p>
          <strong>Cash Balance: </strong>
          {cashData.cash_balance && cashData.cash_balance}
        </p>
        <p>
          <small>
            <strong>Buying power: </strong>
            {cashData.buying_power && cashData.buying_power}
          </small>
        </p>
      </CashInfoWrapper>
=======
      {cashData.cash_balance &&
        <CashInfoWrapper>
          <Tooltip message='Your buying power is the amount of cash that you have on hand, minus the estimated value of any outstanding buy orders. If this is negative, check your open orders information and consider cancelling a few.' />
          <p>
            <strong>Cash Balance: </strong>
            {cashData.cash_balance}
          </p>
          <p>
            <small>
              <strong>Buying power: </strong>
              {cashData.buying_power}
            </small>
          </p>
        </CashInfoWrapper>}
>>>>>>> 34108d6e
    </Header>
  )
}

GameHeader.propTypes = {
  gameId: PropTypes.string
}

export { GameHeader }<|MERGE_RESOLUTION|>--- conflicted
+++ resolved
@@ -75,7 +75,6 @@
           {gameInfo.days_left && gameInfo.days_left} days left
         </GameDetails>
       </h1>
-<<<<<<< HEAD
       <CashInfoWrapper>
         <Tooltip message='Your buying power is the amount of cash that you have on hand, minus the estimated value of any outstanding buy orders. If this is negative, check your open orders information and consider cancelling a few.' />
         <p>
@@ -89,22 +88,7 @@
           </small>
         </p>
       </CashInfoWrapper>
-=======
-      {cashData.cash_balance &&
-        <CashInfoWrapper>
-          <Tooltip message='Your buying power is the amount of cash that you have on hand, minus the estimated value of any outstanding buy orders. If this is negative, check your open orders information and consider cancelling a few.' />
-          <p>
-            <strong>Cash Balance: </strong>
-            {cashData.cash_balance}
-          </p>
-          <p>
-            <small>
-              <strong>Buying power: </strong>
-              {cashData.buying_power}
-            </small>
-          </p>
-        </CashInfoWrapper>}
->>>>>>> 34108d6e
+
     </Header>
   )
 }
