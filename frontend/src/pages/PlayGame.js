--- conflicted
+++ resolved
@@ -6,12 +6,7 @@
   Layout,
   Sidebar,
   PageSection,
-  Content,
-<<<<<<< HEAD
   Column,
-  SmallColumn,
-=======
->>>>>>> 4032e8a4
   Breadcrumb
 } from 'components/layout/Layout'
 import { FieldChart } from 'components/charts/FieldChart'
@@ -30,18 +25,10 @@
       <Sidebar md={3}>
         <PlaceOrder gameId={gameId} />
       </Sidebar>
-<<<<<<< HEAD
-      <SmallColumn md={3}>
-        <PlayGameStats gameId={gameId} />
-      </SmallColumn>
-      <Column md={6}>
-=======
-      <Content>
->>>>>>> 4032e8a4
+      <Column md={9}>
         <PageSection>
           <Breadcrumb>
             <a href='/'>
-              {' '}
               <ChevronLeft size={14} style={{ marginTop: '-3px' }} /> Dashboard
             </a>
           </Breadcrumb>
@@ -64,14 +51,7 @@
             </Tab>
           </Tabs>
         </PageSection>
-<<<<<<< HEAD
-        <PageSection>
-          <OrdersAndBalancesCard gameId={gameId} />
-        </PageSection>
       </Column>
-=======
-      </Content>
->>>>>>> 4032e8a4
     </Layout>
   )
 }
