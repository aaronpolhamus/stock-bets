import React from "react";
<<<<<<< HEAD
import { Link, Redirect } from "react-router-dom";
import { Button, Container, Row, Col, Card } from "react-bootstrap";
=======
import { Redirect } from "react-router-dom";
import { Row } from "react-bootstrap";
>>>>>>> ed521d1a
import { isEmpty, usePostRequest } from "components/functions/api";
import axios from "axios";
import { Sidebar } from "components/layout/Sidebar";
import { Layout } from "components/layout/Layout";
import { UserMiniCard } from "components/users/UserMiniCard";

// Left in un-used for now: we'll almost certainly get to this later
const Logout = async () => {
  await axios.post("/api/logout");
  window.location.assign("/login");
};

const Home = () => {
  const { data, loading, error } = usePostRequest("/api/home");

  if (loading) {
    return <p>Loading...</p>;
  }

  if (!isEmpty(error)) {
    if (error.response.status === 401) {
      return <Redirect to="/login" />;
    }
  }
<<<<<<< HEAD

  if (isEmpty(data.username)) {
    return <Redirect to="/welcome" />;
  }

  const gameCardBuilder = (statusType, gamesArray) => {
    return gamesArray.map((entry) => {
      let linkTo = null;
      if (entry.status === "pending") {
        linkTo = "/join";
      } else if (entry.status === "active") {
        linkTo = "/play";
      }

      if (entry.status === statusType) {
        return (
          <Card key={entry.id}>
            <Card.Body>
              <Link to={{ pathname: `${linkTo}/${entry.id}` }}>
                {entry.title}
              </Link>
            </Card.Body>
          </Card>
        );
      }
    });
  };

  return (
    <Layout>
      <Sidebar>
        <UserMiniCard
          pictureSrc={data.profile_pic}
          name={data.name}
          username={data.username}
          email={data.email}
          stats={{
            absoluteReturn: "50%",
            sharpeRatio: "0.17",
          }}
        />
      </Sidebar>
      <Container fluid="md">
        <Row>
          <Col>
            <Button href="/make">Make a new game</Button>
          </Col>
          <Col>
            <Button onClick={Logout}>Logout</Button>
          </Col>
        </Row>
        <Row>
          <Col>
            <Card.Header>Active games</Card.Header>
            {data && gameCardBuilder("active", data.game_info)}
          </Col>
          <Col>
            <Card.Header>Game invites</Card.Header>
            {data && gameCardBuilder("pending", data.game_info)}
          </Col>
        </Row>
      </Container>
    </Layout>
=======

  if (isEmpty(data.username)) {
    return <Redirect to="/welcome" />;
  }

  return (
    <div className="App">
      <Row>
        <h1>
          {" "}
          What's up, {data.name} ( {data.username} )? Your email is {data.email}{" "}
        </h1>
      </Row>
      <Row className="justify-content-md-center">
        <img
          src={data.profile_pic}
          height="200"
          width="200"
          alt="your beautiful profile pic"
        />
      </Row>
    </div>
>>>>>>> ed521d1a
  );
};

export default Home;<|MERGE_RESOLUTION|>--- conflicted
+++ resolved
@@ -1,11 +1,6 @@
 import React from "react";
-<<<<<<< HEAD
 import { Link, Redirect } from "react-router-dom";
 import { Button, Container, Row, Col, Card } from "react-bootstrap";
-=======
-import { Redirect } from "react-router-dom";
-import { Row } from "react-bootstrap";
->>>>>>> ed521d1a
 import { isEmpty, usePostRequest } from "components/functions/api";
 import axios from "axios";
 import { Sidebar } from "components/layout/Sidebar";
@@ -30,7 +25,6 @@
       return <Redirect to="/login" />;
     }
   }
-<<<<<<< HEAD
 
   if (isEmpty(data.username)) {
     return <Redirect to="/welcome" />;
@@ -94,30 +88,6 @@
         </Row>
       </Container>
     </Layout>
-=======
-
-  if (isEmpty(data.username)) {
-    return <Redirect to="/welcome" />;
-  }
-
-  return (
-    <div className="App">
-      <Row>
-        <h1>
-          {" "}
-          What's up, {data.name} ( {data.username} )? Your email is {data.email}{" "}
-        </h1>
-      </Row>
-      <Row className="justify-content-md-center">
-        <img
-          src={data.profile_pic}
-          height="200"
-          width="200"
-          alt="your beautiful profile pic"
-        />
-      </Row>
-    </div>
->>>>>>> ed521d1a
   );
 };
 
