import React from "react";
import { Link, Redirect } from "react-router-dom";
import { Button } from "react-bootstrap";
import { isEmpty, usePostRequest } from "components/functions/api";
import api from "services/api";
import styled from "styled-components";
import {
  Layout,
  Sidebar,
  Content,
  Header,
  Breadcrumb,
} from "components/layout/Layout";
import { UserMiniCard } from "components/users/UserMiniCard";
import { FriendsList } from "components/lists/FriendsList";
import { GameCard } from "pages/game/GameCard";
import * as Icon from "react-feather";

// Left in un-used for now: we'll almost certainly get to this later
const Logout = async () => {
  await api.post("/api/logout");
  window.location.assign("/login");
};

const GameList = styled.div`
  margin-top: var(--space-400);
`;

const Invitation = styled(Link)`
  color: ${(props) => props.color || "var(--color-text-primary)"};
  font-size: var(--font-size-small);
`;

const StyledMiniCard = styled(UserMiniCard)`
  padding-bottom: var(--space-400);
  border-bottom: 1px solid rgba(0, 0, 0, 0.3);
  position: relative;
  &::after {
    position: absolute;
    bottom: 0px;
    left: 0;
    content: "";
    display: block;
    height: 1px;
    width: 100%;
    background-color: rgba(255, 255, 255, 0.1);
  }
`;

const Home = () => {
  const { data, loading, error } = usePostRequest("/api/home");

  if (loading) {
    return <p>Loading...</p>;
  }

  if (!isEmpty(error)) {
    if (error.response.status === 401) {
      return <Redirect to="/login" />;
    }
  }

  if (isEmpty(data.username)) {
    return <Redirect to="/welcome" />;
  }

<<<<<<< HEAD
  const gameListBuilder = (data) => {
    return data.map((entry, index) => {
      if (entry.game_status === "active") {
=======
  const gameCardBuilder = (statusType, gamesArray) => {
    return gamesArray.map((entry, index) => {
      if (entry.game_status === statusType) {
>>>>>>> 52d77611
        return <GameCard gameId={entry.game_id} key={index} />;
      }
      return "";
    });
  };

  console.log(data);
  const pendingListBuilder = (data, inviteStatus) => {
    return data.map((entry, index) => {
      if (
        entry.game_status === "pending" &&
        entry.invite_status === inviteStatus &&
        entry.invite_status === "invited"
      ) {
        return (
          <div key={index}>
            <Invitation to={{ pathname: `join/${entry.game_id}` }}>
              <span>
                <Icon.UserCheck color="var(--color-terciary)" size={16} />
              </span>
              <span> [username] invited you to </span>
              <strong> {entry.title}</strong>
            </Invitation>
          </div>
        );
      } else if (
        entry.game_status === "pending" &&
        entry.invite_status === inviteStatus &&
        entry.invite_status === "joined"
      ) {
        return (
          <div key={index}>
            <Invitation
              to={{ pathname: `join/${entry.game_id}` }}
              color="var(--color-text-gray)"
            >
              <Icon.CheckCircle color="var(--color-success)" size={16} />
              <span>
                {" "}
                You joined
                <strong> {entry.title}</strong>. The Game will start once all
                participants respond to their invitations.
              </span>
            </Invitation>
          </div>
        );
      }
      return null;
    });
  };

  return (
    <Layout>
      <Sidebar>
        <StyledMiniCard
          avatarSrc={data.profile_pic}
          username={data.username}
          email={data.email}
          nameColor="var(--color-lighter)"
          dataColor="var(--color-text-light-gray)"
          info={["Return: 50%", "Sharpe: 0.324"]}
        />
        <FriendsList />
      </Sidebar>
      <Content>
        <Breadcrumb justifyContent="flex-end">
          <Button variant="link" onClick={Logout}>
            Logout
          </Button>
        </Breadcrumb>
        <Header>
          <h1>Games</h1>
          <Button href="/new">Make a new game</Button>
        </Header>
<<<<<<< HEAD
        <GameList>
          {data.game_info && pendingListBuilder(data.game_info, "invited")}
        </GameList>
        <GameList>{data.game_info && gameListBuilder(data.game_info)}</GameList>
        <GameList>
          {data.game_info && pendingListBuilder(data.game_info, "joined")}
=======
        <GameList>{data.game_info && invitesBuilder(data.game_info)}</GameList>
        <GameList>
          {data.game_info && gameCardBuilder("active", data.game_info)}
>>>>>>> 52d77611
        </GameList>
      </Content>
    </Layout>
  );
};

export default Home;<|MERGE_RESOLUTION|>--- conflicted
+++ resolved
@@ -64,15 +64,9 @@
     return <Redirect to="/welcome" />;
   }
 
-<<<<<<< HEAD
   const gameListBuilder = (data) => {
     return data.map((entry, index) => {
       if (entry.game_status === "active") {
-=======
-  const gameCardBuilder = (statusType, gamesArray) => {
-    return gamesArray.map((entry, index) => {
-      if (entry.game_status === statusType) {
->>>>>>> 52d77611
         return <GameCard gameId={entry.game_id} key={index} />;
       }
       return "";
@@ -147,18 +141,12 @@
           <h1>Games</h1>
           <Button href="/new">Make a new game</Button>
         </Header>
-<<<<<<< HEAD
         <GameList>
           {data.game_info && pendingListBuilder(data.game_info, "invited")}
         </GameList>
         <GameList>{data.game_info && gameListBuilder(data.game_info)}</GameList>
         <GameList>
           {data.game_info && pendingListBuilder(data.game_info, "joined")}
-=======
-        <GameList>{data.game_info && invitesBuilder(data.game_info)}</GameList>
-        <GameList>
-          {data.game_info && gameCardBuilder("active", data.game_info)}
->>>>>>> 52d77611
         </GameList>
       </Content>
     </Layout>
