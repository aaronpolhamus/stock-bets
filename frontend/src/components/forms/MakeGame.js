--- conflicted
+++ resolved
@@ -78,7 +78,6 @@
     setFormValues(formValuesCopy);
   };
 
-<<<<<<< HEAD
   if (redirect) return <Redirect to="/" />;
   return (
     <>
@@ -95,115 +94,6 @@
                 onChange={handleChange}
               />
             </Form.Group>
-=======
-  console.log(defaults);
-  return (
-    <Form onSubmit={handleSubmit}>
-      {/* We should probably have this on the bottom of the form. It's just here for now because test_user can't write CSS */}
-      <Row>
-        <Col lg={4}>
-          <Form.Group>
-            <Form.Label>Title</Form.Label>
-            <Form.Control
-              name="title"
-              type="input"
-              defaultValue={defaults.title}
-              onChange={handleChange}
-            />
-          </Form.Group>
-          <Form.Group>
-            <Form.Label>Game mode</Form.Label>
-            <Form.Control
-              name="mode"
-              as="select"
-              defaultValue={defaults.mode}
-              onChange={handleChange}
-            >
-              {defaults.game_modes && optionBuilder(defaults.game_modes)}
-            </Form.Control>
-          </Form.Group>
-          <Row>
-            <Col xs={6}>
-              <Form.Group>
-                <Form.Label>Game duration (days)</Form.Label>
-                <Form.Control
-                  name="duration"
-                  type="input"
-                  defaultValue={defaults.duration}
-                  onChange={handleChange}
-                />
-              </Form.Group>
-            </Col>
-          </Row>
-          <Row>
-            <Col xs={6}>
-              <Form.Group>
-                <Form.Label>Buy-in</Form.Label>
-                <Form.Control
-                  name="buy_in"
-                  type="input"
-                  defaultValue={defaults.buy_in}
-                  onChange={handleChange}
-                />
-              </Form.Group>
-            </Col>
-            <Col xs={6}>
-              <Form.Group>
-                <Form.Label>Number of re-buys</Form.Label>
-                <Form.Control
-                  name="n_rebuys"
-                  type="input"
-                  defaultValue={defaults.n_rebuys}
-                  onChange={handleChange}
-                />
-              </Form.Group>
-            </Col>
-          </Row>
-          <Form.Group>
-            <Form.Label>Benchmark</Form.Label>
-            <Form.Control
-              name="benchmark"
-              as="select"
-              defaultValue={defaults.benchmark}
-              onChange={handleChange}
-            >
-              {defaults.benchmarks && optionBuilder(defaults.benchmarks)}
-            </Form.Control>
-          </Form.Group>
-        </Col>
-        <Col lg={4}>
-          <Form.Group>
-            <Form.Label>Add Participant</Form.Label>
-            <StyledTypeahead
-              id="typeahead-particpants"
-              name="invitees"
-              labelKey="name"
-              multiple
-              options={
-                defaults.available_invitees &&
-                Object.values(defaults.available_invitees)
-              }
-              placeholder="Who's playing?"
-              onChange={handleInviteesChange}
-              renderMenuItemChildren={(option, props) => (
-                <div justify="space-between">{option}</div>
-              )}
-            />
-          </Form.Group>
-        </Col>
-        <Col lg={4}>
-          <Form.Group>
-            <Form.Label>Sidebet % of pot</Form.Label>
-            <Form.Control
-              name="side_bets_perc"
-              type="input"
-              defaultValue={defaults.side_bets_perc}
-              value={sidePotPct}
-              onChange={handleSideBetChange}
-            />
-          </Form.Group>
-          {sidePotPct > 0 && (
->>>>>>> 1c69dc8b
             <Form.Group>
               <Form.Label>Game mode</Form.Label>
               <Form.Control
