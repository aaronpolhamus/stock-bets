--- conflicted
+++ resolved
@@ -93,11 +93,7 @@
             <Form.Group>
               <Form.Label>
                 Title
-<<<<<<< HEAD
-                <Tooltip message="This is placeholder text to showcase the tooltip component and see how it interacts with the whole interface" />
-=======
                 <Tooltip message="We randomly generate a nonsense title for you, but feel free to pick your own!" />
->>>>>>> d0cd3b9b
               </Form.Label>
               <Form.Control
                 name="title"
@@ -109,11 +105,7 @@
             <Form.Group>
               <Form.Label>
                 Game mode
-<<<<<<< HEAD
-                <Tooltip message="This is placeholder text to showcase the tooltip component and see how it interacts with the whole interface" />
-=======
                 <Tooltip message='In a "consolation prize" game second place gets their money back. In a return weighted game, the pot is divided up proportionally based on game scores.' />
->>>>>>> d0cd3b9b
               </Form.Label>
               <RadioButtons
                 options={defaults.game_modes}
@@ -127,11 +119,7 @@
                 <Form.Group>
                   <Form.Label>
                     Game duration (days)
-<<<<<<< HEAD
-                    <Tooltip message="This is placeholder text to showcase the tooltip component and see how it interacts with the whole interface" />
-=======
                     <Tooltip message="How many days would you like your game to last for?" />
->>>>>>> d0cd3b9b
                   </Form.Label>
                   <Form.Control
                     name="duration"
@@ -147,11 +135,7 @@
                 <Form.Group>
                   <Form.Label>
                     Buy-in
-<<<<<<< HEAD
-                    <Tooltip message="This is placeholder text to showcase the tooltip component and see how it interacts with the whole interface" />
-=======
                     <Tooltip message="How many dollars does each player need to put in to join the game?" />
->>>>>>> d0cd3b9b
                   </Form.Label>
                   <Form.Control
                     name="buy_in"
@@ -161,32 +145,11 @@
                   />
                 </Form.Group>
               </Col>
-<<<<<<< HEAD
-              <Col xs={6}>
-                <Form.Group>
-                  <Form.Label>
-                    Number of re-buys
-                    <Tooltip message="This is placeholder text to showcase the tooltip component and see how it interacts with the whole interface" />
-                  </Form.Label>
-                  <Form.Control
-                    name="n_rebuys"
-                    type="input"
-                    defaultValue={defaults.n_rebuys}
-                    onChange={handleChange}
-                  />
-                </Form.Group>
-              </Col>
-=======
->>>>>>> d0cd3b9b
             </Row>
             <Form.Group>
               <Form.Label>
                 Benchmark
-<<<<<<< HEAD
-                <Tooltip message="This is placeholder text to showcase the tooltip component and see how it interacts with the whole interface" />
-=======
                 <Tooltip message="If you're not sure what a Sharpe ratio is, go with simple return, which simply  divides the money you have at the end by the amount you started with." />
->>>>>>> d0cd3b9b
               </Form.Label>
 
               <RadioButtons
@@ -201,11 +164,7 @@
             <Form.Group>
               <Form.Label>
                 Add Participant
-<<<<<<< HEAD
-                <Tooltip message="This is placeholder text to showcase the tooltip component and see how it interacts with the whole interface" />
-=======
                 <Tooltip message="Which of your friends do you want to invite to this game? If you haven't added friends, yet, do this first." />
->>>>>>> d0cd3b9b
               </Form.Label>
               <StyledTypeahead
                 id="typeahead-particpants"
@@ -225,11 +184,7 @@
             <Form.Group>
               <Form.Label>
                 Sidebet % of pot
-<<<<<<< HEAD
-                <Tooltip message="This is placeholder text to showcase the tooltip component and see how it interacts with the whole interface" />
-=======
                 <Tooltip message="In addition to an end-of-game payout, if you choose to have sidebets your game will have either weekly or monthly winners based on the game metric. Key point: sidebets are always winner-takes-all, regardless of the game mode you picked." />
->>>>>>> d0cd3b9b
               </Form.Label>
               <Form.Control
                 name="side_bets_perc"
