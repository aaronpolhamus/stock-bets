--- conflicted
+++ resolved
@@ -1,8 +1,6 @@
 import { useState, useEffect } from "react";
 import axios from "axios";
 
-<<<<<<< HEAD
-=======
 const fetchGameData = async (gameId, apiEndpoint) => {
   // helper function for components whose data can be retrieved just passing a gameId
   const response = await axios.post(`/api/${apiEndpoint}`, {
@@ -12,13 +10,11 @@
   return response.data;
 };
 
->>>>>>> 79a6290c
 const isEmpty = function (data) {
   if (typeof data === "object") {
     if (JSON.stringify(data) === "{}" || JSON.stringify(data) === "[]") {
       return true;
     } else if (!data) {
-<<<<<<< HEAD
       return true;
     }
     return false;
@@ -27,16 +23,6 @@
       return true;
     }
     return false;
-=======
-      return true;
-    }
-    return false;
-  } else if (typeof data === "string") {
-    if (!data.trim()) {
-      return true;
-    }
-    return false;
->>>>>>> 79a6290c
   } else if (typeof data === "undefined") {
     return true;
   } else {
@@ -73,7 +59,6 @@
     error,
   };
 };
-<<<<<<< HEAD
 
 const fetchData = async (endpoint, data) => {
   const response = await axios.post(`/api/${endpoint}`, data);
@@ -87,8 +72,4 @@
   });
 };
 
-export { isEmpty, usePostRequest, fetchGameInfo };
-=======
-
-export { isEmpty, usePostRequest, fetchGameData };
->>>>>>> 79a6290c
+export { isEmpty, usePostRequest, fetchGameData };