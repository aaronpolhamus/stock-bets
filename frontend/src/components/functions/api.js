--- conflicted
+++ resolved
@@ -10,13 +10,8 @@
 };
 
 //helper function to fetch api providing an endpoint and json post data
-<<<<<<< HEAD
 const apiPost = async (endpoint, data) => {
-  const response = await axios.post(`/api/${endpoint}`, data);
-=======
-const fetchData = async (endpoint, data) => {
   const response = await api.post(`/api/${endpoint}`, data);
->>>>>>> fa6c8b05
   return response.data;
 };
 
