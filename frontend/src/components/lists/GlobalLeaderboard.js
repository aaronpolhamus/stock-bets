import React, { useEffect, useState } from 'react'
import { apiPost } from 'components/functions/api'
import { PlayerRow } from 'components/lists/PlayerRow'
import { SmallCaps } from 'components/textComponents/Text'
import styled from 'styled-components'
import { formatPercentage } from 'components/functions/formattingHelpers'
import { Tooltip } from 'components/forms/Tooltips'

const ListRankingWrapper = styled.ol`
  font-size: var(--font-size-small);
  padding-inline-start: 30px;
`

const ListRankingItem = styled.li`
  padding: var(--space-100) 0;
  color: var(--color-text-light-gray);
  margin-bottom: var(--space-50);
  cursor: pointer;
  position: relative;
`

const ListHeader = styled.div`
  display: flex;
  font-size: --font-size-small;
  justify-content: space-between;
  margin-bottom: var(--space-200);
  color: var(--color-text-light-gray);
  padding-bottom: var(--space-100);
`
const NumberHeading = styled.span`
  display: inline-block;
  width: 23px;
  margin-right: var(--space-100);
  text-align: right;
`

const GlobalLeaderboard = () => {
  const [listRanking, setListRanking] = useState({})
  const [listFriends, setListFriends] = useState({})

  const getListRanking = async () => {
    await apiPost('public_leaderboard')
      .then((response) => {
        setListRanking(response)
      })
  }

  // This api call could be made outside of the component because it's shared with tht friends list, I just made it here to avoid mixing patterns but we need to eventually refactor this two comps to make it one.
  const getListFriends = async () => {
    await apiPost('get_list_of_friends')
      .then((response) => {
        setListFriends(response)
      })
  }

  useEffect(() => {
    getListRanking()
    getListFriends()
  }, [])

  const listBuilder = (data) => {
    return data.map((player, index) => {
      const isFriend = listFriends.length > 0 && listFriends.findIndex((row) => {
        return row.id === player.user_id
      })
      const isMarketIndex = player.user_id === null

      return (
        <ListRankingItem key={index}>
          <PlayerRow
            avatarSrc={player.profile_pic}
            avatarSize='24px'
            username={player.username}
            isMarketIndex={isMarketIndex}
            isFriend={isFriend !== -1}
            isCurrentPlayer=''
            nameFontSize='var(--font-size-small)'
            nameColor='var(--color-light-gray)'
<<<<<<< HEAD
            info={[player.rating, formatPercentage(player.total_return, 2)]}
=======
            info={[friend.rating, formatPercentage(friend.three_month_return, 2)]}
>>>>>>> 857c23c2
          />
        </ListRankingItem>
      )
    })
  }

  return (
    <>
      <ListHeader>
        <SmallCaps><NumberHeading>N. </NumberHeading>Player</SmallCaps>
        <SmallCaps>Rating <span style={{ color: 'var(--color-primary-darken)', fontWeight: 'bold' }}>|</span> Avg. Return</SmallCaps>
      </ListHeader>
      <ListRankingWrapper>
        {listRanking.length > 0 && listBuilder(listRanking)}
      </ListRankingWrapper>
    </>
  )
}

export { GlobalLeaderboard }<|MERGE_RESOLUTION|>--- conflicted
+++ resolved
@@ -76,11 +76,7 @@
             isCurrentPlayer=''
             nameFontSize='var(--font-size-small)'
             nameColor='var(--color-light-gray)'
-<<<<<<< HEAD
-            info={[player.rating, formatPercentage(player.total_return, 2)]}
-=======
-            info={[friend.rating, formatPercentage(friend.three_month_return, 2)]}
->>>>>>> 857c23c2
+            info={[player.rating, formatPercentage(player.three_month_return, 2)]}
           />
         </ListRankingItem>
       )
