import React, { useEffect, useState, useContext } from 'react'
import styled from 'styled-components'
import { fetchGameData } from 'components/functions/api'
import { Header } from 'components/layout/Layout'
import { PlayCircle, Eye } from 'react-feather'
import { SmallCaps } from 'components/textComponents/Text'
import PropTypes from 'prop-types'
import { numberToOrdinal } from 'components/functions/formattingHelpers'
import { Link } from 'react-router-dom'
import { UserContext } from 'Contexts'

const CardMainColumn = styled.div`
  padding: var(--space-200);
  flex-grow: 1;
`

const GameCardWrapper = styled(Link)`
  display: flex;
  border-radius: 10px;
  overflow: hidden;
  margin-bottom: var(--space-400);
  box-shadow: 0px 5px 11px rgba(53, 52, 120, 0.15),
    0px 1px 4px rgba(31, 47, 102, 0.15);
  color: inherit;
  position: relative;
  top: 0;
  transition: all .2s;
  line-height: 1;
  h3 {
    margin: 0
  }
  p {
    margin: 0
  }
  &:hover{
    top: -5px;
    color: inherit;
    text-decoration: none;
  }
`

const GameCardActiveInfo = styled.div`
  display: flex;
  align-items: center;
  text-align: right;
  color: var(--color-text-gray);
  font-weight: bold;
  p {
    margin-right: var(--space-200);
  }
  small {
    font-weight: regular;
    margin-top: var(--space-50);
    display: block;
  }
`

const GameCard = ({ gameId }) => {
  const { user } = useContext(UserContext)
  const currentUserLeaderboardPosition = (leaderboard) => {
    const position = leaderboard.findIndex(
      (playerStats, index) => {
        return playerStats.username === user.username
      }
    )
    return numberToOrdinal(parseInt(position) + 1)
  }

<<<<<<< HEAD
=======
const GameCard = ({ gameId, currentUser }) => {
>>>>>>> 34108d6e
  const [gameInfo, setGameInfo] = useState({})

  const getGameData = async () => {
    const data = await fetchGameData(gameId, 'game_info')
    setGameInfo(data)
  }

  useEffect(() => {
    getGameData()
  }, [])

  if (Object.keys(gameInfo).length === 0) return null

  const leaderboardPosition = `
    ${currentUserLeaderboardPosition(gameInfo.leaderboard)}
    place
  `
  const currentLeader = gameInfo.leaderboard[0].username

  return (
    <GameCardWrapper to={`/play/${gameId}`}>
      <CardMainColumn>
        <Header alignItems='center'>
          <div>
            <h3>
              {gameInfo.title}
            </h3>
            <SmallCaps
              color='var(--color-text-gray)'
            >
              {gameInfo.mode}
            </SmallCaps>
          </div>
          <GameCardActiveInfo>
            <p>
              {leaderboardPosition}
              <small>
                1st: {currentLeader}
              </small>
            </p>
            <PlayCircle
              color='var(--color-success)'
              size={24}
              style={{ marginTop: '-3px', marginRight: '4px' }}
            />
          </GameCardActiveInfo>
        </Header>
      </CardMainColumn>
    </GameCardWrapper>
  )
}

const GameCardPending = ({ gameData }) => {
  return (
    <GameCardWrapper to={`/join/${gameData.game_id}`}>
      <CardMainColumn>
        <Header alignItems='center'>
          <div>
            <h3>
              {gameData.title}
            </h3>
            <small
              color='var(--color-text-gray)'
            >
              {`Created by: ${gameData.creator_username}`}
            </small>
          </div>
          <Eye
            color='var(--color-primary-darken)'
            size={24}
            style={{ marginTop: '-3px', marginRight: '4px' }}
          />
        </Header>
      </CardMainColumn>
    </GameCardWrapper>
  )
}

GameCard.propTypes = {
  gameId: PropTypes.string,
  currentUser: PropTypes.string
}

GameCardPending.propTypes = {
  gameData: PropTypes.object
}

export { GameCard, GameCardPending }<|MERGE_RESOLUTION|>--- conflicted
+++ resolved
@@ -66,10 +66,6 @@
     return numberToOrdinal(parseInt(position) + 1)
   }
 
-<<<<<<< HEAD
-=======
-const GameCard = ({ gameId, currentUser }) => {
->>>>>>> 34108d6e
   const [gameInfo, setGameInfo] = useState({})
 
   const getGameData = async () => {
